--- conflicted
+++ resolved
@@ -33,10 +33,8 @@
 from cebra.datasets import register
 
 _DEFAULT_NUM_TIMEPOINTS = 1_000
-<<<<<<< HEAD
 NUMS_NEURAL = [3, 4, 5]
-=======
->>>>>>> 7ae5e1e1
+
 
 
 class DemoDataset(cebra.data.SingleSessionDataset):

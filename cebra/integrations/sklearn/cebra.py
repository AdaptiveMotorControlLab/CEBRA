#
# CEBRA: Consistent EmBeddings of high-dimensional Recordings using Auxiliary variables
# © Mackenzie W. Mathis & Steffen Schneider (v0.4.0+)
# Source code:
# https://github.com/AdaptiveMotorControlLab/CEBRA
#
# Please see LICENSE.md for the full license document:
# https://github.com/AdaptiveMotorControlLab/CEBRA/blob/main/LICENSE.md
#
# Licensed under the Apache License, Version 2.0 (the "License");
# you may not use this file except in compliance with the License.
# You may obtain a copy of the License at
#
# http://www.apache.org/licenses/LICENSE-2.0
#
# Unless required by applicable law or agreed to in writing, software
# distributed under the License is distributed on an "AS IS" BASIS,
# WITHOUT WARRANTIES OR CONDITIONS OF ANY KIND, either express or implied.
# See the License for the specific language governing permissions and
# limitations under the License.
#
"""Define the CEBRA model."""

import itertools
from typing import (Callable, Dict, Iterable, List, Literal, Optional, Tuple,
                    Union)

import numpy as np
import numpy.typing as npt
import packaging.version
import pkg_resources
import sklearn
import sklearn.utils.validation as sklearn_utils_validation
import torch
from sklearn.base import BaseEstimator
from sklearn.base import TransformerMixin
from sklearn.utils.metaestimators import available_if
from torch import nn

import cebra.data
import cebra.integrations.sklearn
import cebra.integrations.sklearn.dataset as cebra_sklearn_dataset
import cebra.integrations.sklearn.utils as sklearn_utils
import cebra.models
import cebra.solver

<<<<<<< HEAD
=======
# NOTE(stes): From torch 2.6 onwards, we need to specify the following list
# when loading CEBRA models to allow weights_only = True.
CEBRA_LOAD_SAFE_GLOBALS = [
    cebra.data.Offset, torch.torch_version.TorchVersion, np.dtype,
    np.dtypes.Float64DType, np.dtypes.Int64DType
]

>>>>>>> 3100730c

def check_version(estimator):
    # NOTE(stes): required as a check for the old way of specifying tags
    # https://github.com/scikit-learn/scikit-learn/pull/29677#issuecomment-2334229165
    return packaging.version.parse(
        sklearn.__version__) < packaging.version.parse("1.6.dev")


def _safe_torch_load(filename, weights_only, **kwargs):
    if weights_only is None:
        if packaging.version.parse(
                torch.__version__) >= packaging.version.parse("2.6.0"):
            weights_only = True
        else:
            weights_only = False

    if not weights_only:
        checkpoint = torch.load(filename, weights_only=False, **kwargs)
    else:
        # NOTE(stes): This is only supported for torch 2.6+
        with torch.serialization.safe_globals(CEBRA_LOAD_SAFE_GLOBALS):
            checkpoint = torch.load(filename, weights_only=True, **kwargs)

    return checkpoint



def _init_loader(
    is_cont: bool,
    is_disc: bool,
    is_full: bool,
    is_multi: bool,
    is_hybrid: bool,
    shared_kwargs: dict,
    extra_kwargs: dict,
) -> Tuple[cebra.data.Loader, str]:
    """Select the right dataloader for the dataset and given arguments.

    Args:
        is_cont: Use continuous data loaders for training
        is_disc: Use a discrete data loader for training
        is_full: Train using the full dataset (batch gradient descent) instead of
            using stochastic gradient descent on mini batches
        is_multi: Use multi-session training
        is_hybrid: Jointly train on time and behavior
        shared_kwargs: Keyword arguments that will always be passed to the
            data loader. See ``extra_kwargs`` for arguments that are only relevant
            for some dataloaders.
        extra_kwargs: Additional keyword arguments used for other parts of the
            algorithm, which might (depending on the arguments for this function)
            be passed to the data loader.

    Raises:
        ValueError: If an argument is missing in ``extra_kwargs`` or ``shared_kwargs``
            needed to run the requested configuration.
        NotImplementedError: If the requested combinations of arguments is not yet
            implemented. If this error occurs, check if the desired functionality
            is implemented in :py:mod:`cebra.data`, and consider using the CEBRA
            PyTorch API directly.

    Returns:
        the data loader and name of a suitable solver

    Note:
        Not all dataloading options are implemented yet and this function can
        raise a ``NotImplementedError`` for invalid argument combinations.
        The pytorch API should be directly used in these cases.
    """

    raise_not_implemented_error = False
    incompatible_combinations = [
        # It is required to pass either a continuous or discrete index for hybrid
        # training
        (not is_cont, not is_disc, is_hybrid),
        # It is required to either pass a continuous or discrete index for multi-
        # session training
        (not is_cont, not is_disc, is_multi),
    ]
    if any(all(combination) for combination in incompatible_combinations):
        raise ValueError(f"Invalid index combination.\n"
                         f"Continuous: {is_cont},\n"
                         f"Discrete: {is_disc},\n"
                         f"Hybrid training: {is_hybrid},\n"
                         f"Full dataset: {is_full}.")

    if "conditional" in extra_kwargs:
        if extra_kwargs["conditional"] is None:
            del extra_kwargs["conditional"]

    if "time_offsets" in extra_kwargs:
        time_offsets = extra_kwargs["time_offsets"]
        if isinstance(time_offsets, Iterable):
            if len(time_offsets) > 1:
                raise NotImplementedError(
                    "Support for multiple time offsets is not yet implemented, "
                    f"but got {time_offsets}.")
            else:
                (time_offsets,) = time_offsets
            extra_kwargs["time_offsets"] = time_offsets
            if not isinstance(extra_kwargs["time_offsets"], int):
                raise TypeError(
                    f"Invalid type for time_offsets: {type(time_offsets)}")

    def _require_arg(key):
        if key not in extra_kwargs:
            raise ValueError(
                f"You need to specify '{key}' to run CEBRA in the selected configuration."
            )

    # TODO(celia): need to adapt _prepare_dataset() once more modes are added
    if is_multi:
        if not is_cont and not is_disc:
            raise_not_implemented_error = True

        # Continual behavior contrastive training is selected with "time_delta" distribution
        # as its default when a continual variable is specified.
        if is_cont and not is_disc:
            kwargs = dict(
                conditional=extra_kwargs.get("conditional", "time_delta"),
                time_offset=extra_kwargs["time_offsets"],
                **shared_kwargs,
            )
            if is_full:
                raise_not_implemented_error = True
            else:
                if is_hybrid:
                    raise_not_implemented_error = True
                else:
                    return (
                        cebra.data.ContinuousMultiSessionDataLoader(**kwargs),
                        "multi-session",
                    )

        # Discrete behavior contrastive training is selected with the default dataloader
        if not is_cont and is_disc:
            kwargs = dict(**shared_kwargs,)
            if is_full:
                if is_hybrid:
                    raise_not_implemented_error = True
                else:
                    raise_not_implemented_error = True
            else:
                if is_hybrid:
                    raise_not_implemented_error = True
                else:
                    return (
                        cebra.data.DiscreteMultiSessionDataLoader(**kwargs),
                        "multi-session",
                    )

        # Mixed behavior contrastive training is selected with the default dataloader
        if is_cont and is_disc:
            if is_full:
                if is_hybrid:
                    raise_not_implemented_error = True
                else:
                    raise_not_implemented_error = True
            else:
                if is_hybrid:
                    raise_not_implemented_error = True
                else:
                    raise_not_implemented_error = True
    else:
        # Select time contrastive learning as the fallback option when no behavior variables
        # are provided.
        if not is_cont and not is_disc:
            kwargs = dict(
                conditional="time",
                time_offset=extra_kwargs["time_offsets"],
                **shared_kwargs,
            )
            if is_full:
                if is_hybrid:
                    raise_not_implemented_error = True
                else:
                    return cebra.data.FullDataLoader(
                        **kwargs), "single-session-full"
            else:
                if is_hybrid:
                    raise_not_implemented_error = True
                else:
                    return cebra.data.ContinuousDataLoader(
                        **kwargs), "single-session"

        # Continual behavior contrastive training is selected with "time_delta" distribution
        # as its default when a continual variable is specified.
        if is_cont and not is_disc:
            kwargs = dict(
                conditional=extra_kwargs.get("conditional", "time_delta"),
                time_offset=extra_kwargs["time_offsets"],
                delta=extra_kwargs["delta"],
                **shared_kwargs,
            )
            if is_full:
                if is_hybrid:
                    raise_not_implemented_error = True
                else:
                    return cebra.data.FullDataLoader(
                        **kwargs), "single-session-full"
            else:
                if is_hybrid:
                    return (
                        cebra.data.HybridDataLoader(**kwargs),
                        "single-session-hybrid",
                    )
                else:
                    return cebra.data.ContinuousDataLoader(
                        **kwargs), "single-session"

        # Discrete behavior contrastive training is selected with the default dataloader
        if not is_cont and is_disc:
            if is_full:
                if is_hybrid:
                    raise_not_implemented_error = True
                else:
                    raise_not_implemented_error = True
            else:
                if is_hybrid:
                    raise_not_implemented_error = True
                else:
                    return (
                        cebra.data.DiscreteDataLoader(**shared_kwargs),
                        "single-session",
                    )

        # Mixed behavior contrastive training is selected with the default dataloader
        if is_cont and is_disc:
            if is_full:
                if is_hybrid:
                    raise_not_implemented_error = True
                else:
                    raise_not_implemented_error = True
            else:
                if is_hybrid:
                    raise_not_implemented_error = True
                else:
                    return (
                        cebra.data.MixedDataLoader(
                            time_offset=extra_kwargs["time_offsets"],
                            **shared_kwargs),
                        "single-session",
                    )

    error_message = (f"Invalid index combination.\n"
                     f"Continuous: {is_cont},\n"
                     f"Discrete: {is_disc},\n"
                     f"Hybrid training: {is_hybrid},\n"
                     f"Full dataset: {is_full}.")

    if raise_not_implemented_error:
        raise NotImplementedError(error_message + (
            " "
            "This index combination might still be implemented in the future. "
            "Until then, please train using the PyTorch API."))
    else:
        raise RuntimeError(
            "Index combination not covered. Please report this issue and add the following "
            "information to your bug report: \n" + error_message)


def _check_type_checkpoint(checkpoint):
    if not isinstance(checkpoint, cebra.CEBRA):
        raise RuntimeError("Model loaded from file is not compatible with "
                           "the current CEBRA version.")
    if not sklearn_utils.check_fitted(checkpoint):
        raise ValueError(
            "CEBRA model is not fitted. Loading it is not supported.")

    return checkpoint


def _load_cebra_with_sklearn_backend(cebra_info: Dict) -> "CEBRA":
    """Loads a CEBRA model with a Sklearn backend.

    Args:
        cebra_info: A dictionary containing information about the CEBRA object,
            including the arguments, the state of the object and the state
            dictionary of the model.

    Returns:
       The loaded CEBRA object.

    Raises:
        ValueError: If the loaded CEBRA model was not already fit, indicating that loading it is not supported.
    """
    required_keys = ['args', 'state', 'state_dict']
    missing_keys = [key for key in required_keys if key not in cebra_info]
    if missing_keys:
        raise ValueError(
            f"Missing keys in data dictionary: {', '.join(missing_keys)}. "
            f"You can try loading the CEBRA model with the torch backend.")

    args, state, state_dict = cebra_info['args'], cebra_info[
        'state'], cebra_info['state_dict']
    cebra_ = cebra.CEBRA(**args)

    for key, value in state.items():
        setattr(cebra_, key, value)

    #TODO(stes): unused right now
    #state_and_args = {**args, **state}

    if not sklearn_utils.check_fitted(cebra_):
        raise ValueError(
            "CEBRA model was not already fit. Loading it is not supported.")

    if cebra_.num_sessions_ is None:
        model = cebra.models.init(
            args["model_architecture"],
            num_neurons=state["n_features_in_"],
            num_units=args["num_hidden_units"],
            num_output=args["output_dimension"],
        ).to(state['device_'])

    elif isinstance(cebra_.num_sessions_, int):
        model = nn.ModuleList([
            cebra.models.init(
                args["model_architecture"],
                num_neurons=n_features,
                num_units=args["num_hidden_units"],
                num_output=args["output_dimension"],
            ) for n_features in state["n_features_in_"]
        ]).to(state['device_'])

    criterion = cebra_._prepare_criterion()
    criterion.to(state['device_'])

    optimizer = torch.optim.Adam(
        itertools.chain(model.parameters(), criterion.parameters()),
        lr=args['learning_rate'],
        **dict(args['optimizer_kwargs']),
    )

    solver = cebra.solver.init(
        state['solver_name_'],
        model=model,
        criterion=criterion,
        optimizer=optimizer,
        tqdm_on=args['verbose'],
    )
    solver.load_state_dict(state_dict)
    solver.to(state['device_'])

    cebra_.model_ = model
    cebra_.solver_ = solver

    return cebra_


class CEBRA(TransformerMixin, BaseEstimator):
    """CEBRA model defined as part of a ``scikit-learn``-like API.

    Attributes:
        model_architecture (str):
            The architecture of the neural network model trained with contrastive
            learning to encode the data. We provide a list of pre-defined models which can be displayed by running
            :py:func:`cebra.models.get_options`. The user can also register their own custom models (see in
            :ref:`Docs <Model architecture>`). |Default:| ``offset1-model``
        device (str):
            The device used for computing. Choose from ``cpu``, ``cuda``, ``cuda_if_available'`` or a
            particular GPU via ``cuda:0``. |Default:| ``cuda_if_available``
        criterion (str):
            The training objective. Currently only the default ``InfoNCE`` is supported. The InfoNCE loss
            is specifically designed for contrastive learning. |Default:| ``InfoNCE``
        distance (str):
            The distance function used in the training objective to define the positive and negative
            samples with respect to the reference samples. Currently supports ``cosine`` and ``euclidean`` distances,
            ``cosine`` being specifically adapted for contrastive learning. |Default:| ``cosine``
        conditional (str):
            The conditional distribution to use to sample the positive samples. Reference and negative samples
            are drawn from a uniform prior. For positive samples, it currently supports 3 types of distributions:
            ``time_delta``, ``time`` and ``delta``.
            Positive sample are distributed around the reference samples using either time information (``time``)
            with  a fixed :py:attr:`~.time_offset` from the reference samples' time steps, or the auxililary
            variables, considering the empirical distribution of how behavior vary across :py:attr:`~.time_offset`
            timesteps (``time_delta``). Alternatively (``delta``), the distribution is set as a Gaussian
            distribution, parametrized by a fixed ``delta`` around the reference sample. |Default:| ``None``
        temperature (float):
            Factor by which to scale the similarity of the positive
            and negative pairs in the InfoNCE loss. Higher values yield "sharper", more concentrated embeddings.
            |Default:| ``1.0``
        temperature_mode (str):
            The ``constant`` mode uses a temperature set by the user, constant
            during training. The ``auto`` mode trains the temperature alongside the model. If set to ``auto``.
            In that case, make sure to also set :py:attr:`~.min_temperature` to a value in the expected range
            (for that a simple grid-search over :py:attr:`~.temperature` can be run). Note that the ``auto``
            mode is an experimental feature for now. |Default:| ``constant``
        min_temperature (float):
            The minimum temperature to maintain in case the temperature is optimized with the model
            (when setting :py:attr:`temperature_mode` to ``auto``). This parameter will be ignored if
            :py:attr:`~.temperature_mode` is set to ``constant``. Select ``None`` if no constraint
            should be applied. |Default:| ``0.1``
        time_offsets (int):
            The offsets for building the empirical distribution within the chosen sampler. It can be a
            single value, or a tuple of values to sample from uniformly. Will only have an effect if
            :py:attr:`~.conditional` is set to ``time`` or ``time_delta``.
        max_iterations (int):
            The number of iterations to train for. To pick the optimal number of iterations, start with
            a lower number (like 1,000) for faster training, and observe the value of the loss function (see
            :py:func:`~.plot_loss` to display the model loss over training). Make sure to pick a number
            of iterations high enough for the loss to converge. |Default:| ``10000``.
        max_adapt_iterations (int):
            The number of samples for retraining the first layer when adapting the model to a new
            dataset. This parameter is only relevant when ``adapt=True`` in :py:meth:`cebra.CEBRA.fit`.
            |Default:| ``500``.
        batch_size (int):
            The batch size to use for training. If RAM or GPU memory allows, this parameter can be set to
            ``None`` to select batch gradient descent on the whole dataset. If you use mini-batch training,
            you should aim for a value greater than 512. Higher values typically get better results and
            smoother loss curves. |Default:| ``None``.
        learning_rate (float):
            The learning rate for optimization. Higher learning rates *can* yield faster convergence, but
            also lead to instability. Tune this parameter along with :py:attr:~.temperature`. For stable
            training with lower temperatures, it can make sense to lower the learning rate, and train a
            bit longer.
            |Default:| ``0.0003``.
        optimizer (str):
            The optimizer to use. Refer to :py:mod:`torch.optim` for all possible optimizers. Right now,
            only ``adam`` is supported. |Default:| ``adam``.
        output_dimension (int):
            The output dimensionality of the embedding. For visualization purposes, this can be set to 3
            for an embedding based on the cosine distance and 2-3 for an embedding based on the Eulidean
            distance (see :py:attr:`~.distance`). Alternatively, fit an embedding with a higher output
            dimensionality and then perform a linear ICA on top to visualize individual components.
            |Default:| ``8``.
        verbose (bool):
            If ``True``, show a progress bar during training. |Default:| ``False``.
        num_hidden_units (int):
            The number of dimensions to use within the neural network model. Higher numbers slow down training,
            but make the model more expressive and can result in a better embedding. Especially if you find
            that the embeddings are not consistent across runs, increase :py:attr:`~.num_hidden_units` and
            :py:attr:`~.output_dimension` to increase the model size and output dimensionality.
            |Default:| ``32``.
        pad_before_transform (bool):
            If ``False``, the output sequence will be smaller than the input sequence due to the
            receptive field of the model. For example, if the input sequence is ``100`` steps long,
            and a model with receptive field ``10`` is used, the output sequence will only be ``100-10+1``
            steps long. For typical use cases, this parameters can be left at the default. |Default:| ``True``.
        hybrid (bool):
            If ``True``, the model will be trained using both the time-contrastive and the selected
            behavior-constrastive loss functions. |Default:| ``False``.
        optimizer_kwargs (dict):
            Additional optimization parameters. These have the form ``((key, value), (key, value))`` and
            are passed to the PyTorch optimizer specified through the ``optimizer`` argument. Refer to the
            optimizer documentation in :py:mod:`torch.optim` for further information on how to format the
            arguments.
            |Default:| ``(('betas', (0.9, 0.999)), ('eps', 1e-08), ('weight_decay', 0), ('amsgrad', False))``

    Example:

        >>> import cebra
        >>> cebra_model = cebra.CEBRA(model_architecture='offset10-model',
        ...                           batch_size=512,
        ...                           learning_rate=3e-4,
        ...                           temperature=1,
        ...                           output_dimension=3,
        ...                           max_iterations=10,
        ...                           distance='cosine',
        ...                           conditional='time_delta',
        ...                           device='cuda_if_available',
        ...                           verbose=True,
        ...                           time_offsets = 10)

    """

    @classmethod
    def supported_model_architectures(self, pattern: str = "*") -> List[str]:
        """Get a list of supported model architectures.

        These values can be directly passed to the ``model_architecture``
        argument.

        Args:
            pattern: Optional pattern for filtering the architecture list.
                Should use the :py:mod:`fnmatch` patterns.

        Returns:
            A list of all supported model architectures.

        Note:
            It is always possible to use the additional model architectures
            given by :py:func:`cebra.models.get_options` via the CEBRA pytorch
            API.
        """

        # TODO(stes): Check directly via the classes (but without initializing)
        return [
            option for option in cebra.models.get_options(pattern)
            if ("subsample" not in option and "resample" not in option and
                "supervised" not in option)
        ]

    def __init__(
        self,
        model_architecture: str = "offset1-model",
        device: str = "cuda_if_available",
        criterion: str = "infonce",
        distance: str = "cosine",
        conditional: str = None,
        temperature: float = 1.0,
        temperature_mode: Literal["constant", "auto"] = "constant",
        min_temperature: Optional[float] = 0.1,
        time_offsets: int = 1,
        delta: float = None,
        max_iterations: int = 10000,
        max_adapt_iterations: int = 500,
        batch_size: int = None,
        learning_rate: float = 3e-4,
        optimizer: str = "adam",
        output_dimension: int = 8,
        verbose: bool = False,
        num_hidden_units: int = 32,
        pad_before_transform: bool = True,
        hybrid: bool = False,
        optimizer_kwargs: Tuple[Tuple[str, object], ...] = (
            ("betas", (0.9, 0.999)),
            ("eps", 1e-08),
            ("weight_decay", 0),
            ("amsgrad", False),
        ),
    ):
        self.__dict__.update(locals())

        if self.optimizer != "adam":
            raise NotImplementedError(
                "Only adam optimizer supported currently.")

    @property
    def num_sessions(self) -> Optional[int]:
        """The number of sessions.

        Note:
            It will be None for single session.
        """
        return self.num_sessions_

    @property
    def state_dict_(self) -> dict:
        return self.solver_.state_dict()

    def _prepare_data(
        self, X: Union[List[Iterable], Iterable], y
    ) -> Union[cebra_sklearn_dataset.SklearnDataset,
               cebra.data.DatasetCollection]:
        """Create dataset from data and labels

        Note:
            The method handles both single- and multi-session datasets. The difference will
            be in the data and labels format.

            For now, multisession does not handle more than one set of indexes.

        Args:
            X: Either a 2D data matrix (single-session) or a list of 2D data matrix (multi-session).
            y: An arbitrary amount of continuous indices passed as either 2D matrices (single-session)
                or lists of 2D matrices (multi-session). For single-session only, up to one discrete
                index passed as a 1D array. Each index has to match the length of the corresponding
                data in ``X``.

        Returns:
            dataset (first return) is either single session dataset, or multisession dataset.
            is_multisession (second return) is a boolean indicating the type of model, either single- or multi-session.
        """

        def _are_sessions_equal(X, y):
            """Check if data and labels have the same number of sessions for all sets of labels."""
            return np.array([len(X) == len(y_i) for y_i in y]).all()

        def _get_dataset(X: Iterable, y: tuple):
            """Create single-session dataset from data and labels.

            Args:
                X: A 2D matrix data.
                y: A tuple containing the sets of indices.

            Returns:
                A single-session dataset consisting of X as input data and y as labels.
            """
            X = sklearn_utils.check_input_array(X,
                                                min_samples=len(self.offset_))

            return cebra_sklearn_dataset.SklearnDataset(X,
                                                        y,
                                                        device=self.device_)

        def _get_dataset_multi(X: List[Iterable], y: List[Iterable]):
            """Create a multi-session dataset iteratively.

            Note:
                Data and indices need to be the same number of samples and same number of sessions.

            Args:
                X: A list of 2D data matrices, each corresponding to a session.
                y: A list of tuple, each corresponding to the different indices of the dataset.

            Returns:
                A multisession dataset.
            """
            if y is None or len(y) == 0:
                raise RuntimeError(
                    "No label: labels are needed for alignment in the multisession implementation."
                )

            # TODO(celia): to make it work for multiple set of index. For now, y should be a tuple of one list only
            if isinstance(y, tuple) and len(y) > 1:
                raise NotImplementedError(
                    f"Support for multiple set of index is not implemented in multissesion training, "
                    f"got {len(y)} sets of indexes.")

            if not _are_sessions_equal(X, y):
                raise ValueError(
                    f"Invalid number of sessions: number of sessions in X and y need to match, "
                    f"got X:{len(X)} and y:{[len(y_i) for y_i in y]}.")

            for session in range(len(X)):
                for labels in range(len(y)):
                    if len(X[session]) != len(y[labels][session]):
                        raise ValueError(
                            f"Invalid number of samples in session {session} for set of label {labels}: "
                            f"X has {len(X[session])}, while y has {len(y[labels][session])}"
                        )

            return cebra.data.DatasetCollection(*[
                _get_dataset(X_session, (y_session,))
                for X_session, y_session in zip(X, *y)
            ])

        # The dataset is a multisession dataset if data consists of a list of iterables
        if isinstance(X, list) and isinstance(X[0], Iterable) and len(
                X[0].shape) == 2:
            is_multisession = True
            dataset = _get_dataset_multi(X, y)
        else:
            if not _are_sessions_equal(X, y):
                raise ValueError(
                    f"Invalid number of samples or labels sessions: provide one session for single-session training, "
                    f"and make sure the number of samples in X and y need match, "
                    f"got {len(X)} and {[len(y_i) for y_i in y]}.")
            is_multisession = False
            dataset = _get_dataset(X, y)
        return dataset, is_multisession

    def _compute_offset(self) -> cebra.data.Offset:
        """Compute the offset from a mock cebra model."""
        # TODO(stes): workaround to get the offset - should be removed again
        #            once a better solution is implemented in cebra.models
        return cebra.models.init(self.model_architecture,
                                 num_neurons=1,
                                 num_units=2,
                                 num_output=1).get_offset()

    def _prepare_loader(self, dataset: cebra.data.Dataset, max_iterations: int,
                        is_multisession: bool):
        """Prepare the data loader based on the dataset properties.

        Args:
            dataset: A dataset, either single or multisession.
            is_multisession: A boolean that indicates if the dataset is a single or multisession dataset.

        Returns:
            A data loader.
        """
        return _init_loader(
            is_cont=dataset.continuous_index is not None,
            is_disc=dataset.discrete_index is not None,
            is_hybrid=self.hybrid,
            is_full=self.batch_size is None,
            is_multi=is_multisession,
            shared_kwargs=dict(
                dataset=dataset,
                batch_size=self.batch_size,
                num_steps=max_iterations,
            ),
            extra_kwargs=dict(
                time_offsets=self.time_offsets,
                conditional=self.conditional,
                delta=self.delta,
            ),
        )

    def _prepare_criterion(self):
        """Prepare criterion based on :py:attr:`self.criterion`.

        Returns:
            The required criterion for the model.
        """
        if self.criterion == "infonce":
            if self.temperature_mode == "auto":
                if self.distance == "cosine":
                    return cebra.models.LearnableCosineInfoNCE(
                        temperature=self.temperature,
                        min_temperature=self.min_temperature,
                    )
                elif self.distance == "euclidean":
                    return cebra.models.LearnableEuclideanInfoNCE(
                        temperature=self.temperature,
                        min_temperature=self.min_temperature,
                    )
            elif self.temperature_mode == "constant":
                if self.distance == "cosine":
                    return cebra.models.FixedCosineInfoNCE(
                        temperature=self.temperature,)
                elif self.distance == "euclidean":
                    return cebra.models.FixedEuclideanInfoNCE(
                        temperature=self.temperature,)

        raise ValueError(f"Unknown similarity measure '{self.distance}' for "
                         f"criterion '{self.criterion}'.")

    def _prepare_model(self, dataset: cebra.data.Dataset,
                       is_multisession: bool):
        """Create the model based on the dataset properties.

        Args:
            dataset: Either a single or multi session dataset for which the model is created.
            is_multisession: A boolean that indicates if the dataset is a single or multisession dataset.

        Returns:
            A model or a list of models depending on the type of session (``is_multisession``).
        """
        if is_multisession:
            model = nn.ModuleList([
                cebra.models.init(
                    self.model_architecture,
                    num_neurons=dataset.input_dimension,
                    num_units=self.num_hidden_units,
                    num_output=self.output_dimension,
                ) for dataset in dataset.iter_sessions()
            ]).to(self.device_)
        else:
            model = cebra.models.init(
                self.model_architecture,
                num_neurons=dataset.input_dimension,
                num_units=self.num_hidden_units,
                num_output=self.output_dimension,
            ).to(self.device_)

        return model

    def _configure_for_all(
        self,
        dataset: cebra.data.Dataset,
        model: Union[cebra.models.Model, nn.ModuleList],
        is_multisession: bool,
    ):
        """Configure the dataset depending on its type.

        Args:
            dataset: Either a single or multi session dataset.
            model: model or list of models.
            is_multisession: indicates if the dataset is a multisession or single session dataset.
        """

        if is_multisession:
            for n, d in enumerate(dataset.iter_sessions()):
                if not isinstance(model[n],
                                  cebra.models.ConvolutionalModelMixin):
                    if len(model[n].get_offset()) > 1:
                        raise ValueError(
                            "It is not yet supported to run non-convolutional models with "
                            "receptive fields/offsets larger than 1 via the sklearn API. "
                            "Please use a different model, or revert to the pytorch "
                            "API for training.")

                d.configure_for(model[n])
        else:
            if not isinstance(model, cebra.models.ConvolutionalModelMixin):
                if len(model.get_offset()) > 1:
                    raise ValueError(
                        "It is not yet supported to run non-convolutional models with "
                        "receptive fields/offsets larger than 1 via the sklearn API. "
                        "Please use a different model, or revert to the pytorch "
                        "API for training.")

            dataset.configure_for(model)

    def _select_model(self, X: Union[npt.NDArray, torch.Tensor],
                      session_id: int):
        # Choose the model and get its corresponding offset
        if self.num_sessions is not None:  # multisession implementation
            if session_id is None:
                raise RuntimeError(
                    "No session_id provided: multisession model requires a session_id to choose the model corresponding to your data shape."
                )
            if session_id >= self.num_sessions or session_id < 0:
                raise RuntimeError(
                    f"Invalid session_id {session_id}: session_id for the current multisession model must be between 0 and {self.num_sessions-1}."
                )
            if self.n_features_[session_id] != X.shape[1]:
                raise ValueError(
                    f"Invalid input shape: model for session {session_id} requires an input of shape"
                    f"(n_samples, {self.n_features_[session_id]}), got (n_samples, {X.shape[1]})."
                )

            model = self.model_[session_id]
            model.to(self.device_)
        else:  # single session
            if session_id is not None and session_id > 0:
                raise RuntimeError(
                    f"Invalid session_id {session_id}: single session models only takes an optional null session_id."
                )
            model = self.model_

        offset = model.get_offset()
        return model, offset

    def _check_labels_types(self, y: tuple, session_id: Optional[int] = None):
        """Check that the input labels are compatible with the labels used to fit the model.

        Note:
            The input labels to compare correspond to a single session. For multisession model,
            the session ID must be provided to select the required session. Then, we check that
            the dtype and number of features of the labels is similar to the ones used to fit
            the model.

        Args:
            y: A tuple containing the indexes to compare. Input labels can only correspond to a
                single session.
            session_id: The session ID, an :py:class:`int` between 0 and :py:attr:`num_sessions` for
                multisession, set to ``None`` for single session.

        """
        n_idx = len(y)
        # Check that same number of index
        if len(self.label_types_) != n_idx:
            raise ValueError(
                f"Number of index invalid: labels must have the same number of index as for fitting,"
                f"expects {len(self.label_types_)}, got {n_idx} idx.")

        for i in range(len(self.label_types_)):  # for each index
            if self.num_sessions is None:
                label_types_idx = self.label_types_[i]
            else:
                label_types_idx = self.label_types_[i][session_id]

            if (len(label_types_idx[1]) > 1 and len(y[i].shape)
                    > 1):  # is there more than one feature in the index
                if label_types_idx[1][1] != y[i].shape[1]:
                    raise ValueError(
                        f"Labels invalid: must have the same number of features as the ones used for fitting,"
                        f"expects {label_types_idx[1]}, got {y[i].shape}.")

            if label_types_idx[0] != y[i].dtype:
                raise ValueError(
                    f"Labels invalid: must have the same type of features as the ones used for fitting,"
                    f"expects {label_types_idx[0]}, got {y[i].dtype}.")

    def _prepare_fit(
        self,
        X: Union[npt.NDArray, torch.Tensor],
        *y,
    ) -> Tuple[cebra.solver.Solver, cebra.models.Model, cebra.data.Loader,
               bool]:
        """Initialize the loader, model and solver to fit CEBRA to the provided data.

        This method will be called when the model is fitted for the first time (i.e., upon first
        call of :py:meth:`cebra.CEBRA.fit`).

        Args:
            X: A 2D data matrix.
            y: An arbitrary amount of continuous indices passed as 2D matrices, and up to one
                discrete index passed as a 1D array. Each index has to match the length of ``X``.

        Returns:
            The solver (first return), model (second return), loader (third return), and a bool indicating if the
                training is performed on multiple sessions (fourth return) initialized for ``X``.

        """
        self.device_ = sklearn_utils.check_device(self.device)
        self.offset_ = self._compute_offset()
        dataset, is_multisession = self._prepare_data(X, y)

        loader, solver_name = self._prepare_loader(
            dataset,
            max_iterations=self.max_iterations,
            is_multisession=is_multisession)
        model = self._prepare_model(dataset, is_multisession)

        self._configure_for_all(dataset, model, is_multisession)

        criterion = self._prepare_criterion()
        criterion.to(self.device_)
        optimizer = torch.optim.Adam(
            itertools.chain(model.parameters(), criterion.parameters()),
            lr=self.learning_rate,
            **dict(self.optimizer_kwargs),
        )

        solver = cebra.solver.init(
            solver_name,
            model=model,
            criterion=criterion,
            optimizer=optimizer,
            tqdm_on=self.verbose,
        )
        solver.to(self.device_)
        self.solver_name_ = solver_name

        self.label_types_ = ([[(y_session.dtype, y_session.shape)
                               for y_session in y_index]
                              for y_index in y] if is_multisession else
                             [(y_.dtype, y_.shape) for y_ in y])

        # NOTE(stes): The model is explicitly passed because the solver can freely modify
        # the original model, e.g. in cebra.models.MultiobjectiveModel
        return solver, model, loader, is_multisession

    def _adapt_model(
        self, X: Union[npt.NDArray, torch.Tensor], *y
    ) -> Tuple[cebra.solver.Solver, cebra.models.Model, cebra.data.Loader,
               bool]:
        """Adapt the loader, model and solver to the new data.

        This method will be called when the parameter ``adapt`` from :py:meth:`cebra.CEBRA.fit` is set to
        ``True`` and the model was already fitted to a different dataset. It re-initializes the
        loader, so that the model is refitted over :py:attr:`CEBRA.max_adapt_iterations` iterations,
        the first layer of the model, while keeping the weights for the other layers and the solver
        so that it considers the new model

        Args:
            X: A 2D data matrix.
            y: An arbitrary amount of continuous indices passed as 2D matrices, and up to one
                discrete index passed as a 1D array. Each index has to match the length of ``X``.

        Returns:
            The solver (first return), model (second return), loader (third return), and a bool indicating if the
                training is performed on multiple sessions (fourth return) initialized for ``X``.

        """

        dataset, is_multisession = self._prepare_data(X, y)

        if is_multisession or isinstance(self.model_, nn.ModuleList):
            raise NotImplementedError(
                "The adapt option with a multisession training is not handled. Please use adapt=True for single-trained estimators only."
            )

        # Re-initialize the loader to iterate over max_adapt_iterations
        loader, solver_name = self._prepare_loader(
            dataset,
            max_iterations=self.max_adapt_iterations,
            is_multisession=is_multisession,
        )

        adapt_model = self._prepare_model(dataset, is_multisession)

        # Resize the first layer of the model
        pretrained_dict = self.model_.state_dict()
        pretrained_params = list(pretrained_dict.keys())
        trained_params = pretrained_params[2:]
        untrained_params = pretrained_params[:
                                             2]  # the weight and bias of the 1st layer

        adapted_dict = {
            k: v for k, v in pretrained_dict.items() if k in trained_params
        }  # all layers but first (weight + bias) take the pre-trained parameters
        for k in untrained_params:  # first layer stays the same
            adapted_dict[k] = adapt_model.state_dict()[k]

        adapt_model.load_state_dict(adapted_dict)

        for name, param in adapt_model.named_parameters():
            if name in trained_params:
                param.requires_grad = False

        adapt_model.to(self.device_)

        self._configure_for_all(dataset, adapt_model, is_multisession)

        criterion = self._prepare_criterion()
        criterion.to(self.device_)

        optimizer = torch.optim.Adam(
            list(adapt_model.parameters()) + list(criterion.parameters()),
            lr=self.learning_rate,
            **dict(self.optimizer_kwargs),
        )

        solver = cebra.solver.init(
            solver_name,
            model=adapt_model,
            criterion=criterion,
            optimizer=optimizer,
            tqdm_on=self.verbose,
        )
        solver.to(self.device_)

        return solver, adapt_model, loader, is_multisession

    def _partial_fit(
        self,
        solver: cebra.solver.Solver,
        model: cebra.models.Model,
        loader: cebra.data.Loader,
        is_multisession: bool,
        callback: Callable[[int, cebra.solver.Solver], None] = None,
        callback_frequency: int = None,
    ) -> "CEBRA":
        """Fit the adapted estimator to the given dataset and given solver, model and loader.

        Args:
            solver: The solver to use to training the estimator.
            model: The model to use to train the estimator.
            loader: The loader to use to train the estimator
            callback: If a function is passed here with signature ``callback(num_steps, solver)``,
                the function will be regularly called at the specified ``callback_frequency``.
            callback_frequency: Specify the number of iterations that need to pass before triggering
                the specified ``callback``.

        Returns:
            ``self``, to allow chaining of operations.

        """
        if callback_frequency is not None:
            if callback is None:
                raise ValueError(
                    "callback_frequency requires to specify a callback.")
        model.train()

        solver.fit(
            loader,
            valid_loader=None,
            save_frequency=callback_frequency,
            valid_frequency=None,
            decode=False,
            logdir=None,
            save_hook=callback,
        )

        # Save variables of interest as semi-private attributes
        self.model_ = model
        self.n_features_ = ([
            loader.dataset.get_input_dimension(session_id)
            for session_id in range(loader.dataset.num_sessions)
        ] if is_multisession else loader.dataset.input_dimension)
        self.solver_ = solver
        self.n_features_in_ = ([model[n].num_input for n in range(len(model))]
                               if is_multisession else model.num_input)
        self.num_sessions_ = loader.dataset.num_sessions if is_multisession else None

        return self

    def partial_fit(
        self,
        X: Union[npt.NDArray, torch.Tensor],
        *y,
        callback: Callable[[int, cebra.solver.Solver], None] = None,
        callback_frequency: int = None,
    ) -> "CEBRA":
        """Partially fit the estimator to the given dataset.

        It is useful when the whole dataset is too big to fit in memory at once.

        Note:
            The method allows to perform incremental learning from batch instance. Using :py:meth:`partial_fit`
            on a partially fitted model will iteratively continue training, over the partially fitted parameters.
            To reset the parameters at each new fitting, :py:meth:`fit` must be used.

        Args:
            X: A 2D data matrix.
            y: An arbitrary amount of continuous indices passed as 2D matrices, and up to one
                discrete index passed as a 1D array. Each index has to match the length of ``X``.
            callback: If a function is passed here with signature ``callback(num_steps, solver)``,
                the function will be regularly called at the specified ``callback_frequency``.
            callback_frequency: Specify the number of iterations that need to pass before triggering
                the specified ``callback``.

        Returns:
            ``self``, to allow chaining of operations.

        Example:

            >>> import cebra
            >>> import numpy as np
            >>> dataset =  np.random.uniform(0, 1, (1000, 30))
            >>> cebra_model = cebra.CEBRA(max_iterations=10)
            >>> cebra_model.partial_fit(dataset)
            CEBRA(max_iterations=10)

        """
        if not hasattr(self, "state_") or self.state_ is None:
            self.state_ = self._prepare_fit(X, *y)
        self._partial_fit(*self.state_,
                          callback=callback,
                          callback_frequency=callback_frequency)
        return self

    def _adapt_fit(
        self,
        X: Union[npt.NDArray, torch.Tensor],
        *y,
        callback: Callable[[int, cebra.solver.Solver], None] = None,
        callback_frequency: int = None,
    ) -> "CEBRA":
        """Fit the adapted estimator to the given dataset.

        Args:
            X: A 2D data matrix.
            y: An arbitrary amount of continuous indices passed as 2D matrices, and up to one
                discrete index passed as a 1D array. Each index has to match the length of ``X``.
            callback: If a function is passed here with signature ``callback(num_steps, solver)``,
                the function will be regularly called at the specified ``callback_frequency``.
            callback_frequency: Specify the number of iterations that need to pass before triggering
                the specified ``callback``.

        Returns:
            ``self``, to allow chaining of operations.

        """
        self.state_ = self._adapt_model(X, *y)
        self._partial_fit(*self.state_,
                          callback=callback,
                          callback_frequency=callback_frequency)
        return self

    def fit(
        self,
        X: Union[List[Iterable], Iterable],
        *y,
        adapt: bool = False,
        callback: Callable[[int, cebra.solver.Solver], None] = None,
        callback_frequency: int = None,
    ) -> "CEBRA":
        """Fit the estimator to the given dataset, either by initializing a new model or
        by adapting the existing trained model.

        Note:
            Re-fitting a fitted model with :py:meth:`fit` will reset the parameters and number of iterations.
            To continue fitting from the previous fit, :py:meth:`partial_fit` must be used.

        Tip:
            We recommend saving the model, using :py:meth:`cebra.CEBRA.save`, before adapting it to a different
            dataset (setting ``adapt=True``) as the adapted model will replace the previous model in ``cebra_model.state_dict_``.

        Args:
            X: A 2D data matrix.
            y: An arbitrary amount of continuous indices passed as 2D matrices, and up to one
                discrete index passed as a 1D array. Each index has to match the length of ``X``.
            adapt: If True, the estimator will be adapted to the given data. This parameter is of
                use only once the estimator has been fitted at least once (i.e., :py:meth:`cebra.CEBRA.fit`
                has been called already). Note that it can be used on a fitted model that was saved
                and reloaded, using :py:meth:`cebra.CEBRA.save` and :py:meth:`cebra.CEBRA.load`. To adapt the
                model, the first layer of the model is reset so that it corresponds to the new features dimension.
                The parameters for all other layers are fixed and the first reinitialized layer is re-trained for
                :py:attr:`cebra.CEBRA.max_adapt_iterations`.
            callback: If a function is passed here with signature ``callback(num_steps, solver)``,
                the function will be regularly called at the specified ``callback_frequency``.
            callback_frequency: Specify the number of iterations that need to pass before triggering
                the specified ``callback``,

        Returns:
            ``self``, to allow chaining of operations.

        Example:

            >>> import cebra
            >>> import numpy as np
            >>> import tempfile
            >>> from pathlib import Path
            >>> tmp_file = Path(tempfile.gettempdir(), 'cebra.pt')
            >>> dataset =  np.random.uniform(0, 1, (1000, 20))
            >>> dataset2 =  np.random.uniform(0, 1, (1000, 40))
            >>> cebra_model = cebra.CEBRA(max_iterations=10)
            >>> cebra_model.fit(dataset)
            CEBRA(max_iterations=10)
            >>> cebra_model.save(tmp_file)
            >>> cebra_model.fit(dataset2, adapt=True)
            CEBRA(max_iterations=10)
            >>> tmp_file.unlink()
        """
        if adapt and sklearn_utils.check_fitted(self):
            self._adapt_fit(X,
                            *y,
                            callback=callback,
                            callback_frequency=callback_frequency)
        else:
            self.partial_fit(X,
                             *y,
                             callback=callback,
                             callback_frequency=callback_frequency)
            del self.state_

        return self

    def transform(self,
                  X: Union[npt.NDArray, torch.Tensor],
                  session_id: Optional[int] = None) -> npt.NDArray:
        """Transform an input sequence and return the embedding.

        Args:
            X: A numpy array or torch tensor of size ``time x dimension``.
            session_id: The session ID, an :py:class:`int` between 0 and :py:attr:`num_sessions` for
                multisession, set to ``None`` for single session.

        Returns:
            A :py:func:`numpy.array` of size ``time x output_dimension``.

        Example:

            >>> import cebra
            >>> import numpy as np
            >>> dataset =  np.random.uniform(0, 1, (1000, 30))
            >>> cebra_model = cebra.CEBRA(max_iterations=10)
            >>> cebra_model.fit(dataset)
            CEBRA(max_iterations=10)
            >>> embedding = cebra_model.transform(dataset)

        """

        sklearn_utils_validation.check_is_fitted(self, "n_features_")
        model, offset = self._select_model(X, session_id)

        # Input validation
        X = sklearn_utils.check_input_array(X, min_samples=len(self.offset_))
        input_dtype = X.dtype

        with torch.no_grad():
            model.eval()

            if self.pad_before_transform:
                X = np.pad(X, ((offset.left, offset.right - 1), (0, 0)),
                           mode="edge")
            X = torch.from_numpy(X).float().to(self.device_)

            if isinstance(model, cebra.models.ConvolutionalModelMixin):
                # Fully convolutional evaluation, switch (T, C) -> (1, C, T)
                X = X.transpose(1, 0).unsqueeze(0)
                output = model(X).cpu().numpy().squeeze(0).transpose(1, 0)
            else:
                # Standard evaluation, (T, C, dt)
                output = model(X).cpu().numpy()

        if input_dtype == "float64":
            return output.astype(input_dtype)

        return output

    def fit_transform(
        self,
        X: Union[npt.NDArray, torch.Tensor],
        *y,
        adapt: bool = False,
        callback: Callable[[int, cebra.solver.Solver], None] = None,
        callback_frequency: int = None,
    ) -> npt.NDArray:
        """Composition of :py:meth:`fit` and :py:meth:`transform`.

        Args:
            X: A 2D data matrix.
            y: An arbitrary amount of continuous indices passed as 2D matrices, and up to one
                discrete index passed as a 1D array. Each index has to match the length of ``X``.
            adapt: If True, the estimator will be adapted to the given data. This parameter is of
                use only once the estimator has been fitted at least once (i.e., :py:meth:`cebra.CEBRA.fit`
                has been called already). Note that it can be used on a fitted model that was saved
                and reloaded, using :py:meth:`cebra.CEBRA.save` and :py:meth:`cebra.CEBRA.load`.
            callback: If a function is passed here with signature ``callback(num_steps, solver)``,
                the function will be regularly called at the specified ``callback_frequency``.
            callback_frequency: Specify the number of iterations that need to pass before triggering
                the specified ``callback``,

        Returns:
            A :py:func:`numpy.array` of size ``time x output_dimension``.

        Example:

            >>> import cebra
            >>> import numpy as np
            >>> dataset =  np.random.uniform(0, 1, (1000, 30))
            >>> cebra_model = cebra.CEBRA(max_iterations=10)
            >>> embedding = cebra_model.fit_transform(dataset)

        """
        self.fit(X,
                 *y,
                 adapt=adapt,
                 callback=callback,
                 callback_frequency=callback_frequency)
        return self.transform(X)

    def __sklearn_tags__(self):
        # NOTE(stes): from 1.6.dev, this is the new way to specify tags
        # https://scikit-learn.org/dev/developers/develop.html
        # https://github.com/scikit-learn/scikit-learn/pull/29677#issuecomment-2334229165
        tags = super().__sklearn_tags__()
        tags.non_deterministic = True
        return tags

    @available_if(check_version)
    def _more_tags(self):
        # NOTE(stes): This tag is needed as seeding is not fully implemented in the
        # current version of CEBRA.
        return {"non_deterministic": True}

    def _get_state(self):
        cebra_dict = self.__dict__
        state = {
            'label_types_': cebra_dict['label_types_'],
            'device_': cebra_dict['device_'],
            'n_features_': cebra_dict['n_features_'],
            'n_features_in_': cebra_dict['n_features_in_'],
            'num_sessions_': cebra_dict['num_sessions_'],
            'offset_': cebra_dict['offset_'],
            'solver_name_': cebra_dict['solver_name_'],
        }
        return state

    def save(self,
             filename: str,
             backend: Literal["torch", "sklearn"] = "sklearn"):
        """Save the model to disk.

        Args:
            filename: The path to the file in which to save the trained model.
            backend: A string identifying the used backend. Default is "sklearn".

        Returns:
            The saved model checkpoint.

        Note:
            The save/load functionalities may change in a future version.

            File Format:
                The saved model checkpoint file format depends on the specified backend.

                "sklearn" backend (default):
                    The model is saved in a PyTorch-compatible format using `torch.save`. The saved checkpoint
                    is a dictionary containing the following elements:
                    - 'args': A dictionary of parameters used to initialize the CEBRA model.
                    - 'state': The state of the CEBRA model, which includes various internal attributes.
                    - 'state_dict': The state dictionary of the underlying solver used by CEBRA.
                    - 'metadata': Additional metadata about the saved model, including the backend used and
                    the version of CEBRA PyTorch, NumPy and scikit-learn.

                "torch" backend:
                    The model is directly saved using `torch.save` with no additional information. The saved
                    file contains the entire CEBRA model state.

        Example:

            >>> import cebra
            >>> import numpy as np
            >>> import tempfile
            >>> from pathlib import Path
            >>> tmp_file = Path(tempfile.gettempdir(), 'test.jl')
            >>> dataset =  np.random.uniform(0, 1, (1000, 30))
            >>> cebra_model = cebra.CEBRA(max_iterations=10)
            >>> cebra_model.fit(dataset)
            CEBRA(max_iterations=10)
            >>> cebra_model.save(tmp_file)
            >>> tmp_file.unlink()

        """
        if sklearn_utils.check_fitted(self):
            if backend == "torch":
                checkpoint = torch.save(self, filename)

            elif backend == "sklearn":
                checkpoint = torch.save(
                    {
                        'args': self.get_params(),
                        'state': self._get_state(),
                        'state_dict': self.solver_.state_dict(),
                        'metadata': {
                            'backend':
                                backend,
                            'cebra_version':
                                cebra.__version__,
                            'torch_version':
                                torch.__version__,
                            'numpy_version':
                                np.__version__,
                            'sklearn_version':
                                pkg_resources.get_distribution("scikit-learn"
                                                              ).version
                        }
                    }, filename)
            else:
                raise NotImplementedError(f"Unsupported backend: {backend}")
        else:
            raise ValueError("CEBRA object is not fitted. "
                             "Saving a non-fitted model is not supported.")
        return checkpoint

    @classmethod
    def load(cls,
             filename: str,
             backend: Literal["auto", "sklearn", "torch"] = "auto",
             weights_only: bool = None,
             **kwargs) -> "CEBRA":
        """Load a model from disk.

        Args:
            filename: The path to the file in which to save the trained model.
            backend: A string identifying the used backend.
            weights_only: Indicates whether unpickler should be restricted to loading only tensors, primitive types,
                dictionaries and any types added via :py:func:`torch.serialization.add_safe_globals`.
                See :py:func:`torch.load` with ``weights_only=True`` for more details. It it recommended to leave this
                at the default value of ``None``, which sets the argument to ``False`` for torch<2.6, and ``True`` for
                higher versions of torch. If you experience issues with loading custom models (specified outside
                of the CEBRA package), you can try to set this to ``False`` if you trust the source of the model.
            kwargs: Optional keyword arguments passed directly to the loader.

        Returns:
            The model to load.

        Note:
            Experimental functionality. Do not expect the save/load functionalities to be
            backward compatible yet between CEBRA versions!

            For information about the file format please refer to :py:meth:`cebra.CEBRA.save`.

        Example:
            >>> import cebra
            >>> import numpy as np
            >>> import tempfile
            >>> from pathlib import Path
            >>> tmp_file = Path(tempfile.gettempdir(), 'cebra.pt')
            >>> dataset =  np.random.uniform(0, 1, (1000, 20))
            >>> cebra_model = cebra.CEBRA(max_iterations=10)
            >>> cebra_model.fit(dataset)
            CEBRA(max_iterations=10)
            >>> cebra_model.save(tmp_file)
            >>> loaded_model = cebra.CEBRA.load(tmp_file)
            >>> embedding = loaded_model.transform(dataset)
            >>> tmp_file.unlink()
        """
        supported_backends = ["auto", "sklearn", "torch"]
        if backend not in supported_backends:
            raise NotImplementedError(
                f"Unsupported backend: '{backend}'. Supported backends are: {', '.join(supported_backends)}"
            )

        checkpoint = _safe_torch_load(filename, weights_only, **kwargs)

        if backend == "auto":
            backend = "sklearn" if isinstance(checkpoint, dict) else "torch"

        if isinstance(checkpoint, dict) and backend == "torch":
            raise RuntimeError(
                "Cannot use 'torch' backend with a dictionary-based checkpoint. "
                "Please try a different backend.")
        if not isinstance(checkpoint, dict) and backend == "sklearn":
            raise RuntimeError(
                "Cannot use 'sklearn' backend a non dictionary-based checkpoint. "
                "Please try a different backend.")

        if backend == "sklearn":
            cebra_ = _load_cebra_with_sklearn_backend(checkpoint)
        else:
            cebra_ = _check_type_checkpoint(checkpoint)

        return cebra_

    def to(self, device: Union[str, torch.device]):
        """Moves the cebra model to the specified device.

        Args:
            device: The device to move the cebra model to. This can be a string representing
                    the device ('cpu','cuda', cuda:device_id, or 'mps') or a torch.device object.

        Returns:
            The cebra model instance.

        Example:

            >>> import cebra
            >>> import numpy as np
            >>> dataset =  np.random.uniform(0, 1, (1000, 30))
            >>> cebra_model = cebra.CEBRA(max_iterations=10, device = "cuda_if_available")
            >>> cebra_model.fit(dataset)
            CEBRA(max_iterations=10)
            >>> cebra_model = cebra_model.to("cpu")
        """

        if not isinstance(device, (str, torch.device)):
            raise TypeError(
                "The 'device' parameter must be a string or torch.device object."
            )

        if isinstance(device, str):
            if (not device == 'cpu') and (not device.startswith('cuda')) and (
                    not device == 'mps'):
                raise ValueError(
                    "The 'device' parameter must be a valid device string or device object."
                )

        elif isinstance(device, torch.device):
            if (not device.type == 'cpu') and (
                    not device.type.startswith('cuda')) and (not device
                                                             == 'mps'):
                raise ValueError(
                    "The 'device' parameter must be a valid device string or device object."
                )
            device = device.type

        if hasattr(self, "device_"):
            self.device_ = device

        self.device = device
        self.solver_.model.to(device)

        return self<|MERGE_RESOLUTION|>--- conflicted
+++ resolved
@@ -44,16 +44,12 @@
 import cebra.models
 import cebra.solver
 
-<<<<<<< HEAD
-=======
 # NOTE(stes): From torch 2.6 onwards, we need to specify the following list
 # when loading CEBRA models to allow weights_only = True.
 CEBRA_LOAD_SAFE_GLOBALS = [
     cebra.data.Offset, torch.torch_version.TorchVersion, np.dtype,
     np.dtypes.Float64DType, np.dtypes.Int64DType
 ]
-
->>>>>>> 3100730c
 
 def check_version(estimator):
     # NOTE(stes): required as a check for the old way of specifying tags

#
# (c) All rights reserved. ECOLE POLYTECHNIQUE FÉDÉRALE DE LAUSANNE,
# Switzerland, Laboratory of Prof. Mackenzie W. Mathis (UPMWMATHIS) and
# original authors: Steffen Schneider, Jin H Lee, Mackenzie W Mathis. 2023.
#
# Source code:
# https://github.com/AdaptiveMotorControlLab/CEBRA
#
# Please see LICENSE.md for the full license document:
# https://github.com/AdaptiveMotorControlLab/CEBRA/LICENSE.md
#
"""Define the CEBRA model."""

import copy
import itertools
import warnings
from typing import Callable, Iterable, List, Literal, Optional, Tuple, Union

import numpy as np
import numpy.typing as npt
import pkg_resources
import sklearn.utils.validation as sklearn_utils_validation
import torch
from sklearn.base import BaseEstimator
from sklearn.base import ClassifierMixin
from sklearn.base import TransformerMixin
from torch import nn

import cebra.data
import cebra.integrations.sklearn
import cebra.integrations.sklearn.dataset as cebra_sklearn_dataset
import cebra.integrations.sklearn.utils as sklearn_utils
import cebra.models
import cebra.solver


def _init_loader(
    is_cont: bool,
    is_disc: bool,
    is_full: bool,
    is_multi: bool,
    is_hybrid: bool,
    shared_kwargs: dict,
    extra_kwargs: dict,
) -> Tuple[cebra.data.Loader, str]:
    """Select the right dataloader for the dataset and given arguments.

    Args:
        is_cont: Use continuous data loaders for training
        is_disc: Use a discrete data loader for training
        is_full: Train using the full dataset (batch gradient descent) instead of
            using stochastic gradient descent on mini batches
        is_multi: Use multi-session training
        is_hybrid: Jointly train on time and behavior
        shared_kwargs: Keyword arguments that will always be passed to the
            data loader. See ``extra_kwargs`` for arguments that are only relevant
            for some dataloaders.
        extra_kwargs: Additional keyword arguments used for other parts of the
            algorithm, which might (depending on the arguments for this function)
            be passed to the data loader.

    Raises:
        ValueError: If an argument is missing in ``extra_kwargs`` or ``shared_kwargs``
            needed to run the requested configuration.
        NotImplementedError: If the requested combinations of arguments is not yet
            implemented. If this error occurs, check if the desired functionality
            is implemented in :py:mod:`cebra.data`, and consider using the CEBRA
            PyTorch API directly.

    Returns:
        the data loader and name of a suitable solver

    Note:
        Not all dataloading options are implemented yet and this function can
        raise a ``NotImplementedError`` for invalid argument combinations.
        The pytorch API should be directly used in these cases.
    """

    raise_not_implemented_error = False
    incompatible_combinations = [
        # It is required to pass either a continuous or discrete index for hybrid
        # training
        (not is_cont, not is_disc, is_hybrid),
        # It is required to either pass a continuous or discrete index for multi-
        # session training
        (not is_cont, not is_disc, is_multi),
    ]
    if any(all(combination) for combination in incompatible_combinations):
        raise ValueError(f"Invalid index combination.\n"
                         f"Continuous: {is_cont},\n"
                         f"Discrete: {is_disc},\n"
                         f"Hybrid training: {is_hybrid},\n"
                         f"Full dataset: {is_full}.")

    if "conditional" in extra_kwargs:
        if extra_kwargs["conditional"] is None:
            del extra_kwargs["conditional"]

    if "time_offsets" in extra_kwargs:
        time_offsets = extra_kwargs["time_offsets"]
        if isinstance(time_offsets, Iterable):
            if len(time_offsets) > 1:
                raise NotImplementedError(
                    "Support for multiple time offsets is not yet implemented, "
                    f"but got {time_offsets}.")
            else:
                (time_offsets,) = time_offsets
            extra_kwargs["time_offsets"] = time_offsets
            if not isinstance(extra_kwargs["time_offsets"], int):
                raise TypeError(
                    f"Invalid type for time_offsets: {type(time_offsets)}")

    def _require_arg(key):
        if key not in extra_kwargs:
            raise ValueError(
                f"You need to specify '{key}' to run CEBRA in the selected configuration."
            )

    # TODO(celia): need to adapt _prepare_dataset() once more modes are added
    if is_multi:
        if not is_cont and not is_disc:
            raise_not_implemented_error = True

        # Continual behavior contrastive training is selected with "time_delta" distribution
        # as its default when a continual variable is specified.
        if is_cont and not is_disc:
            kwargs = dict(
                conditional=extra_kwargs.get("conditional", "time_delta"),
                time_offset=extra_kwargs["time_offsets"],
                **shared_kwargs,
            )
            if is_full:
                raise_not_implemented_error = True
            else:
                if is_hybrid:
                    raise_not_implemented_error = True
                else:
                    return (
                        cebra.data.ContinuousMultiSessionDataLoader(**kwargs),
                        "multi-session",
                    )

        # Discrete behavior contrastive training is selected with the default dataloader
        if not is_cont and is_disc:
            if is_full:
                if is_hybrid:
                    raise_not_implemented_error = True
                else:
                    raise_not_implemented_error = True
            else:
                if is_hybrid:
                    raise_not_implemented_error = True
                else:
                    raise_not_implemented_error = True

        # Mixed behavior contrastive training is selected with the default dataloader
        if is_cont and is_disc:
            if is_full:
                if is_hybrid:
                    raise_not_implemented_error = True
                else:
                    raise_not_implemented_error = True
            else:
                if is_hybrid:
                    raise_not_implemented_error = True
                else:
                    raise_not_implemented_error = True
    else:
        # Select time contrastive learning as the fallback option when no behavior variables
        # are provided.
        if not is_cont and not is_disc:
            kwargs = dict(
                conditional="time",
                time_offset=extra_kwargs["time_offsets"],
                **shared_kwargs,
            )
            if is_full:
                if is_hybrid:
                    raise_not_implemented_error = True
                else:
                    return cebra.data.FullDataLoader(
                        **kwargs), "single-session-full"
            else:
                if is_hybrid:
                    raise_not_implemented_error = True
                else:
                    return cebra.data.ContinuousDataLoader(
                        **kwargs), "single-session"

        # Continual behavior contrastive training is selected with "time_delta" distribution
        # as its default when a continual variable is specified.
        if is_cont and not is_disc:
            kwargs = dict(
                conditional=extra_kwargs.get("conditional", "time_delta"),
                time_offset=extra_kwargs["time_offsets"],
                delta=extra_kwargs["delta"],
                **shared_kwargs,
            )
            if is_full:
                if is_hybrid:
                    raise_not_implemented_error = True
                else:
                    return cebra.data.FullDataLoader(
                        **kwargs), "single-session-full"
            else:
                if is_hybrid:
                    return (
                        cebra.data.HybridDataLoader(**kwargs),
                        "single-session-hybrid",
                    )
                else:
                    return cebra.data.ContinuousDataLoader(
                        **kwargs), "single-session"

        # Discrete behavior contrastive training is selected with the default dataloader
        if not is_cont and is_disc:
            if is_full:
                if is_hybrid:
                    raise_not_implemented_error = True
                else:
                    raise_not_implemented_error = True
            else:
                if is_hybrid:
                    raise_not_implemented_error = True
                else:
                    return (
                        cebra.data.DiscreteDataLoader(**shared_kwargs),
                        "single-session",
                    )

        # Mixed behavior contrastive training is selected with the default dataloader
        if is_cont and is_disc:
            if is_full:
                if is_hybrid:
                    raise_not_implemented_error = True
                else:
                    raise_not_implemented_error = True
            else:
                if is_hybrid:
                    raise_not_implemented_error = True
                else:
                    return (
                        cebra.data.MixedDataLoader(
                            time_offset=extra_kwargs["time_offsets"],
                            **shared_kwargs),
                        "single-session",
                    )

    error_message = (f"Invalid index combination.\n"
                     f"Continuous: {is_cont},\n"
                     f"Discrete: {is_disc},\n"
                     f"Hybrid training: {is_hybrid},\n"
                     f"Full dataset: {is_full}.")

    if raise_not_implemented_error:
        raise NotImplementedError(error_message + (
            " "
            "This index combination might still be implemented in the future. "
            "Until then, please train using the PyTorch API."))
    else:
        raise RuntimeError(
            f"Index combination not covered. Please report this issue and add the following "
            f"information to your bug report: \n" + error_message)


def _check_type_checkpoint(checkpoint):
    if not isinstance(checkpoint, cebra.CEBRA):
        raise RuntimeError("Model loaded from file is not compatible with "
                           "the current CEBRA version.")
    if not sklearn_utils.check_fitted(checkpoint):
        raise ValueError(
            "CEBRA model is not fitted. Loading it is not supported.")

    return checkpoint


def _load_cebra_with_sklearn_backend(cebra_info: dict) -> "CEBRA":
    """Loads a CEBRA model with a Sklearn backend.

    Args:
        cebra_info: A dictionary containing information about the CEBRA model.

    Returns:
       The loaded CEBRA object.

    Raises:
        ValueError: If the loaded CEBRA model is not fitted, indicating that loading it is not supported.
    """
    required_keys = ['args', 'state', 'state_dict']
    missing_keys = [key for key in required_keys if key not in cebra_info]
    if missing_keys:
        raise ValueError(
            f"Missing keys in data dictionary: {', '.join(missing_keys)}. "
            f"You can try loading the CEBRA model with a different backend.")

    args, state, state_dict = cebra_info['args'], cebra_info[
        'state'], cebra_info['state_dict']
    cebra_ = cebra.CEBRA(**args)

    for key, value in state.items():
        setattr(cebra_, key, value)

    state_and_args = {**args, **state}

    if not sklearn_utils.check_fitted(cebra_):
        raise ValueError(
            "CEBRA model is not fitted. Loading it is not supported.")

    if cebra_.num_sessions_ is None:
        model = cebra.models.init(
            args["model_architecture"],
            num_neurons=state["n_features_in_"],
            num_units=args["num_hidden_units"],
            num_output=args["output_dimension"],
        ).to(state['device_'])

    elif isinstance(cebra_.num_sessions_, int):
        model = nn.ModuleList([
            cebra.models.init(
                args["model_architecture"],
                num_neurons=n_features,
                num_units=args["num_hidden_units"],
                num_output=args["output_dimension"],
            ) for n_features in state["n_features_in_"]
        ]).to(state['device_'])

    criterion = cebra_._prepare_criterion()
    criterion.to(state['device_'])

    optimizer = torch.optim.Adam(
        itertools.chain(model.parameters(), criterion.parameters()),
        lr=args['learning_rate'],
        **dict(args['optimizer_kwargs']),
    )

    solver = cebra.solver.init(
        state['solver_name_'],
        model=model,
        criterion=criterion,
        optimizer=optimizer,
        tqdm_on=args['verbose'],
    )
    solver.load_state_dict(state_dict)
    solver.to(state['device_'])

    cebra_.model_ = model
    cebra_.solver_ = solver

    return cebra_


class CEBRA(BaseEstimator, TransformerMixin):
    """CEBRA model defined as part of a ``scikit-learn``-like API.

    Attributes:
        model_architecture (str):
            The architecture of the neural network model trained with contrastive
            learning to encode the data. We provide a list of pre-defined models which can be displayed by running
            :py:func:`cebra.models.get_options`. The user can also register their own custom models (see in
            :ref:`Docs <Model architecture>`). |Default:| ``offset1-model``
        device (str):
            The device used for computing. Choose from ``cpu``, ``cuda``, ``cuda_if_available'`` or a
            particular GPU via ``cuda:0``. |Default:| ``cuda_if_available``
        criterion (str):
            The training objective. Currently only the default ``InfoNCE`` is supported. The InfoNCE loss
            is specifically designed for contrastive learning. |Default:| ``InfoNCE``
        distance (str):
            The distance function used in the training objective to define the positive and negative
            samples with respect to the reference samples. Currently supports ``cosine`` and ``euclidean`` distances,
            ``cosine`` being specifically adapted for contrastive learning. |Default:| ``cosine``
        conditional (str):
            The conditional distribution to use to sample the positive samples. Reference and negative samples
            are drawn from a uniform prior. For positive samples, it currently supports 3 types of distributions:
            ``time_delta``, ``time`` and ``delta``.
            Positive sample are distributed around the reference samples using either time information (``time``)
            with  a fixed :py:attr:`~.time_offset` from the reference samples' time steps, or the auxililary
            variables, considering the empirical distribution of how behavior vary across :py:attr:`~.time_offset`
            timesteps (``time_delta``). Alternatively (``delta``), the distribution is set as a Gaussian
            distribution, parametrized by a fixed ``delta`` around the reference sample. |Default:| ``None``
        temperature (float):
            Factor by which to scale the similarity of the positive
            and negative pairs in the InfoNCE loss. Higher values yield "sharper", more concentrated embeddings.
            |Default:| ``1.0``
        temperature_mode (str):
            The ``constant`` mode uses a temperature set by the user, constant
            during training. The ``auto`` mode trains the temperature alongside the model. If set to ``auto``.
            In that case, make sure to also set :py:attr:`~.min_temperature` to a value in the expected range
            (for that a simple grid-search over :py:attr:`~.temperature` can be run). Note that the ``auto``
            mode is an experimental feature for now. |Default:| ``constant``
        min_temperature (float):
            The minimum temperature to maintain in case the temperature is optimized with the model
            (when setting :py:attr:`temperature_mode` to ``auto``). This parameter will be ignored if
            :py:attr:`~.temperature_mode` is set to ``constant``. Select ``None`` if no constraint
            should be applied. |Default:| ``0.1``
        time_offsets (int):
            The offsets for building the empirical distribution within the chosen sampler. It can be a
            single value, or a tuple of values to sample from uniformly. Will only have an effect if
            :py:attr:`~.conditional` is set to ``time`` or ``time_delta``.
        max_iterations (int):
            The number of iterations to train for. To pick the optimal number of iterations, start with
            a lower number (like 1,000) for faster training, and observe the value of the loss function (see
            :py:func:`~.plot_loss` to display the model loss over training). Make sure to pick a number
            of iterations high enough for the loss to converge. |Default:| ``10000``.
        max_adapt_iterations (int):
            The number of samples for retraining the first layer when adapting the model to a new
            dataset. This parameter is only relevant when ``adapt=True`` in :py:meth:`cebra.CEBRA.fit`.
            |Default:| ``500``.
        batch_size (int):
            The batch size to use for training. If RAM or GPU memory allows, this parameter can be set to
            ``None`` to select batch gradient descent on the whole dataset. If you use mini-batch training,
            you should aim for a value greater than 512. Higher values typically get better results and
            smoother loss curves. |Default:| ``None``.
        learning_rate (float):
            The learning rate for optimization. Higher learning rates *can* yield faster convergence, but
            also lead to instability. Tune this parameter along with :py:attr:~.temperature`. For stable
            training with lower temperatures, it can make sense to lower the learning rate, and train a
            bit longer.
            |Default:| ``0.0003``.
        optimizer (str):
            The optimizer to use. Refer to :py:mod:`torch.optim` for all possible optimizers. Right now,
            only ``adam`` is supported. |Default:| ``adam``.
        output_dimension (int):
            The output dimensionality of the embedding. For visualization purposes, this can be set to 3
            for an embedding based on the cosine distance and 2-3 for an embedding based on the Eulidean
            distance (see :py:attr:`~.distance`). Alternatively, fit an embedding with a higher output
            dimensionality and then perform a linear ICA on top to visualize individual components.
            |Default:| ``8``.
        verbose (bool):
            If ``True``, show a progress bar during training. |Default:| ``False``.
        num_hidden_units (int):
            The number of dimensions to use within the neural network model. Higher numbers slow down training,
            but make the model more expressive and can result in a better embedding. Especially if you find
            that the embeddings are not consistent across runs, increase :py:attr:`~.num_hidden_units` and
            :py:attr:`~.output_dimension` to increase the model size and output dimensionality.
            |Default:| ``32``.
        pad_before_transform (bool):
            If ``False``, the output sequence will be smaller than the input sequence due to the
            receptive field of the model. For example, if the input sequence is ``100`` steps long,
            and a model with receptive field ``10`` is used, the output sequence will only be ``100-10+1``
            steps long. For typical use cases, this parameters can be left at the default. |Default:| ``True``.
        hybrid (bool):
            If ``True``, the model will be trained using both the time-contrastive and the selected
            behavior-constrastive loss functions. |Default:| ``False``.
        optimizer_kwargs (dict):
            Additional optimization parameters. These have the form ``((key, value), (key, value))`` and
            are passed to the PyTorch optimizer specified through the ``optimizer`` argument. Refer to the
            optimizer documentation in :py:mod:`torch.optim` for further information on how to format the
            arguments.
            |Default:| ``(('betas', (0.9, 0.999)), ('eps', 1e-08), ('weight_decay', 0), ('amsgrad', False))``

    Example:

        >>> import cebra
        >>> cebra_model = cebra.CEBRA(model_architecture='offset10-model',
        ...                           batch_size=512,
        ...                           learning_rate=3e-4,
        ...                           temperature=1,
        ...                           output_dimension=3,
        ...                           max_iterations=10,
        ...                           distance='cosine',
        ...                           conditional='time_delta',
        ...                           device='cuda_if_available',
        ...                           verbose=True,
        ...                           time_offsets = 10)

    """

    @classmethod
    def supported_model_architectures(self, pattern: str = "*") -> List[str]:
        """Get a list of supported model architectures.

        These values can be directly passed to the ``model_architecture``
        argument.

        Args:
            pattern: Optional pattern for filtering the architecture list.
                Should use the :py:mod:`fnmatch` patterns.

        Returns:
            A list of all supported model architectures.

        Note:
            It is always possible to use the additional model architectures
            given by :py:func:`cebra.models.get_options` via the CEBRA pytorch
            API.
        """

        # TODO(stes): Check directly via the classes (but without initializing)
        return [
            option for option in cebra.models.get_options(pattern)
            if ("subsample" not in option and "resample" not in option and
                "supervised" not in option)
        ]

    def __init__(
        self,
        model_architecture: str = "offset1-model",
        device: str = "cuda_if_available",
        criterion: str = "infonce",
        distance: str = "cosine",
        conditional: str = None,
        temperature: float = 1.0,
        temperature_mode: Literal["constant", "auto"] = "constant",
        min_temperature: Optional[float] = 0.1,
        time_offsets: int = 1,
        delta: float = None,
        max_iterations: int = 10000,
        max_adapt_iterations: int = 500,
        batch_size: int = None,
        learning_rate: float = 3e-4,
        optimizer: str = "adam",
        output_dimension: int = 8,
        verbose: bool = False,
        num_hidden_units: int = 32,
        pad_before_transform: bool = True,
        hybrid: bool = False,
        optimizer_kwargs: Tuple[Tuple[str, object], ...] = (
            ("betas", (0.9, 0.999)),
            ("eps", 1e-08),
            ("weight_decay", 0),
            ("amsgrad", False),
        ),
    ):
        self.__dict__.update(locals())

        if self.optimizer != "adam":
            raise NotImplementedError(
                "Only adam optimizer supported currently.")

    @property
    def num_sessions(self) -> Optional[int]:
        """The number of sessions.

        Note:
            It will be None for single session.
        """
        return self.num_sessions_

    @property
    def state_dict_(self) -> dict:
        return self.solver_.state_dict()

    def _prepare_data(
        self, X: Union[List[Iterable], Iterable], y
    ) -> Union[cebra_sklearn_dataset.SklearnDataset,
               cebra.data.DatasetCollection]:
        """Create dataset from data and labels

        Note:
            The method handles both single- and multi-session datasets. The difference will
            be in the data and labels format.

            For now, multisession does not handle more than one set of indexes.

        Args:
            X: Either a 2D data matrix (single-session) or a list of 2D data matrix (multi-session).
            y: An arbitrary amount of continuous indices passed as either 2D matrices (single-session)
                or lists of 2D matrices (multi-session). For single-session only, up to one discrete
                index passed as a 1D array. Each index has to match the length of the corresponding
                data in ``X``.

        Returns:
            dataset (first return) is either single session dataset, or multisession dataset.
            is_multisession (second return) is a boolean indicating the type of model, either single- or multi-session.
        """

        def _are_sessions_equal(X, y):
            """Check if data and labels have the same number of sessions for all sets of labels."""
            return np.array([len(X) == len(y_i) for y_i in y]).all()

        def _get_dataset(X: Iterable, y: tuple):
            """Create single-session dataset from data and labels.

            Args:
                X: A 2D matrix data.
                y: A tuple containing the sets of indices.

            Returns:
                A single-session dataset consisting of X as input data and y as labels.
            """
            X = sklearn_utils.check_input_array(X,
                                                min_samples=len(self.offset_))

            return cebra_sklearn_dataset.SklearnDataset(X,
                                                        y,
                                                        device=self.device_)

        def _get_dataset_multi(X: List[Iterable], y: List[Iterable]):
            """Create a multi-session dataset iteratively.

            Note:
                Data and indices need to be the same number of samples and same number of sessions.

            Args:
                X: A list of 2D data matrices, each corresponding to a session.
                y: A list of tuple, each corresponding to the different indices of the dataset.

            Returns:
                A multisession dataset.
            """
            if y is None or len(y) == 0:
                raise RuntimeError(
                    "No label: labels are needed for alignment in the multisession implementation."
                )

            # TODO(celia): to make it work for multiple set of index. For now, y should be a tuple of one list only
            if isinstance(y, tuple) and len(y) > 1:
                raise NotImplementedError(
                    f"Support for multiple set of index is not implemented in multissesion training, "
                    f"got {len(y)} sets of indexes.")

            if not _are_sessions_equal(X, y):
                raise ValueError(
                    f"Invalid number of sessions: number of sessions in X and y need to match, "
                    f"got X:{len(X)} and y:{[len(y_i) for y_i in y]}.")

            for session in range(len(X)):
                for labels in range(len(y)):
                    if len(X[session]) != len(y[labels][session]):
                        raise ValueError(
                            f"Invalid number of samples in session {session} for set of label {labels}: "
                            f"X has {len(X[session])}, while y has {len(y[labels][session])}"
                        )

            return cebra.data.DatasetCollection(*[
                _get_dataset(X_session, (y_session,))
                for X_session, y_session in zip(X, *y)
            ])

        # The dataset is a multisession dataset if data consists of a list of iterables
        if isinstance(X, list) and isinstance(X[0], Iterable) and len(
                X[0].shape) == 2:
            is_multisession = True
            dataset = _get_dataset_multi(X, y)
        else:
            if not _are_sessions_equal(X, y):
                raise ValueError(
                    f"Invalid number of samples or labels sessions: provide one session for single-session training, "
                    f"and make sure the number of samples in X and y need match, "
                    f"got {len(X)} and {[len(y_i) for y_i in y]}.")
            is_multisession = False
            dataset = _get_dataset(X, y)
        return dataset, is_multisession

    def _compute_offset(self) -> cebra.data.Offset:
        """Compute the offset from a mock cebra model."""
        # TODO(stes): workaround to get the offset - should be removed again
        #            once a better solution is implemented in cebra.models
        return cebra.models.init(self.model_architecture,
                                 num_neurons=1,
                                 num_units=2,
                                 num_output=1).get_offset()

    def _prepare_loader(self, dataset: cebra.data.Dataset, max_iterations: int,
                        is_multisession: bool):
        """Prepare the data loader based on the dataset properties.

        Args:
            dataset: A dataset, either single or multisession.
            is_multisession: A boolean that indicates if the dataset is a single or multisession dataset.

        Returns:
            A data loader.
        """
        return _init_loader(
            is_cont=dataset.continuous_index is not None,
            is_disc=dataset.discrete_index is not None,
            is_hybrid=self.hybrid,
            is_full=self.batch_size is None,
            is_multi=is_multisession,
            shared_kwargs=dict(
                dataset=dataset,
                batch_size=self.batch_size,
                num_steps=max_iterations,
            ),
            extra_kwargs=dict(
                time_offsets=self.time_offsets,
                conditional=self.conditional,
                delta=self.delta,
            ),
        )

    def _prepare_criterion(self):
        """Prepare criterion based on :py:attr:`self.criterion`.

        Returns:
            The required criterion for the model.
        """
        if self.criterion == "infonce":
            if self.temperature_mode == "auto":
                if self.distance == "cosine":
                    return cebra.models.LearnableCosineInfoNCE(
                        temperature=self.temperature,
                        min_temperature=self.min_temperature,
                    )
                elif self.distance == "euclidean":
                    return cebra.models.LearnableEuclideanInfoNCE(
                        temperature=self.temperature,
                        min_temperature=self.min_temperature,
                    )
            elif self.temperature_mode == "constant":
                if self.distance == "cosine":
                    return cebra.models.FixedCosineInfoNCE(
                        temperature=self.temperature,)
                elif self.distance == "euclidean":
                    return cebra.models.FixedEuclideanInfoNCE(
                        temperature=self.temperature,)

        raise ValueError(f"Unknown similarity measure '{self.distance}' for "
                         f"criterion '{self.criterion}'.")

    def _prepare_model(self, dataset: cebra.data.Dataset,
                       is_multisession: bool):
        """Create the model based on the dataset properties.

        Args:
            dataset: Either a single or multi session dataset for which the model is created.
            is_multisession: A boolean that indicates if the dataset is a single or multisession dataset.

        Returns:
            A model or a list of models depending on the type of session (``is_multisession``).
        """
        if is_multisession:
            model = nn.ModuleList([
                cebra.models.init(
                    self.model_architecture,
                    num_neurons=dataset.input_dimension,
                    num_units=self.num_hidden_units,
                    num_output=self.output_dimension,
                ) for dataset in dataset.iter_sessions()
            ]).to(self.device_)
        else:
            model = cebra.models.init(
                self.model_architecture,
                num_neurons=dataset.input_dimension,
                num_units=self.num_hidden_units,
                num_output=self.output_dimension,
            ).to(self.device_)

        return model

    def _configure_for_all(
        self,
        dataset: cebra.data.Dataset,
        model: Union[cebra.models.Model, nn.ModuleList],
        is_multisession: bool,
    ):
        """Configure the dataset depending on its type.

        Args:
            dataset: Either a single or multi session dataset.
            model: model or list of models.
            is_multisession: indicates if the dataset is a multisession or single session dataset.
        """

        if is_multisession:
            for n, d in enumerate(dataset.iter_sessions()):
                if not isinstance(model[n],
                                  cebra.models.ConvolutionalModelMixin):
                    if len(model[n].get_offset()) > 1:
                        raise ValueError(
                            f"It is not yet supported to run non-convolutional models with "
                            f"receptive fields/offsets larger than 1 via the sklearn API. "
                            f"Please use a different model, or revert to the pytorch "
                            f"API for training.")

                d.configure_for(model[n])
        else:
            if not isinstance(model, cebra.models.ConvolutionalModelMixin):
                if len(model.get_offset()) > 1:
                    raise ValueError(
                        f"It is not yet supported to run non-convolutional models with "
                        f"receptive fields/offsets larger than 1 via the sklearn API. "
                        f"Please use a different model, or revert to the pytorch "
                        f"API for training.")

            dataset.configure_for(model)

    def _select_model(self, X: Union[npt.NDArray, torch.Tensor],
                      session_id: int):
        # Choose the model and get its corresponding offset
        if self.num_sessions is not None:  # multisession implementation
            if session_id is None:
                raise RuntimeError(
                    "No session_id provided: multisession model requires a session_id to choose the model corresponding to your data shape."
                )
            if session_id >= self.num_sessions or session_id < 0:
                raise RuntimeError(
                    f"Invalid session_id {session_id}: session_id for the current multisession model must be between 0 and {self.num_sessions-1}."
                )
            if self.n_features_[session_id] != X.shape[1]:
                raise ValueError(
                    f"Invalid input shape: model for session {session_id} requires an input of shape"
                    f"(n_samples, {self.n_features_[session_id]}), got (n_samples, {X.shape[1]})."
                )

            model = self.model_[session_id]
            model.to(self.device_)
        else:  # single session
            if session_id is not None and session_id > 0:
                raise RuntimeError(
                    f"Invalid session_id {session_id}: single session models only takes an optional null session_id."
                )
            model = self.model_

        offset = model.get_offset()
        return model, offset

    def _check_labels_types(self, y: tuple, session_id: Optional[int] = None):
        """Check that the input labels are compatible with the labels used to fit the model.

        Note:
            The input labels to compare correspond to a single session. For multisession model,
            the session ID must be provided to select the required session. Then, we check that
            the dtype and number of features of the labels is similar to the ones used to fit
            the model.

        Args:
            y: A tuple containing the indexes to compare. Input labels can only correspond to a
                single session.
            session_id: The session ID, an :py:class:`int` between 0 and :py:attr:`num_sessions` for
                multisession, set to ``None`` for single session.

        """
        n_idx = len(y)
        # Check that same number of index
        if len(self.label_types_) != n_idx:
            raise ValueError(
                f"Number of index invalid: labels must have the same number of index as for fitting,"
                f"expects {len(self.label_types_)}, got {n_idx} idx.")

        for i in range(len(self.label_types_)):  # for each index
            if self.num_sessions is None:
                label_types_idx = self.label_types_[i]
            else:
                label_types_idx = self.label_types_[i][session_id]

            if (len(label_types_idx[1]) > 1 and len(y[i].shape)
                    > 1):  # is there more than one feature in the index
                if label_types_idx[1][1] != y[i].shape[1]:
                    raise ValueError(
                        f"Labels invalid: must have the same number of features as the ones used for fitting,"
                        f"expects {label_types_idx[1]}, got {y[i].shape}.")

            if label_types_idx[0] != y[i].dtype:
                raise ValueError(
                    f"Labels invalid: must have the same type of features as the ones used for fitting,"
                    f"expects {label_types_idx[0]}, got {y[i].dtype}.")

    def _prepare_fit(
        self,
        X: Union[npt.NDArray, torch.Tensor],
        *y,
    ) -> Tuple[cebra.solver.Solver, cebra.models.Model, cebra.data.Loader,
               bool]:
        """Initialize the loader, model and solver to fit CEBRA to the provided data.

        This method will be called when the model is fitted for the first time (i.e., upon first
        call of :py:meth:`cebra.CEBRA.fit`).

        Args:
            X: A 2D data matrix.
            y: An arbitrary amount of continuous indices passed as 2D matrices, and up to one
                discrete index passed as a 1D array. Each index has to match the length of ``X``.

        Returns:
            The solver (first return), model (second return), loader (third return), and a bool indicating if the
                training is performed on multiple sessions (fourth return) initialized for ``X``.

        """
        self.device_ = sklearn_utils.check_device(self.device)
        self.offset_ = self._compute_offset()
        dataset, is_multisession = self._prepare_data(X, y)

        loader, solver_name = self._prepare_loader(
            dataset,
            max_iterations=self.max_iterations,
            is_multisession=is_multisession)
        model = self._prepare_model(dataset, is_multisession)

        self._configure_for_all(dataset, model, is_multisession)

        criterion = self._prepare_criterion()
        criterion.to(self.device_)
        optimizer = torch.optim.Adam(
            itertools.chain(model.parameters(), criterion.parameters()),
            lr=self.learning_rate,
            **dict(self.optimizer_kwargs),
        )

        solver = cebra.solver.init(
            solver_name,
            model=model,
            criterion=criterion,
            optimizer=optimizer,
            tqdm_on=self.verbose,
        )
        solver.to(self.device_)
        self.solver_name_ = solver_name

        self.label_types_ = ([[(y_session.dtype, y_session.shape)
                               for y_session in y_index]
                              for y_index in y] if is_multisession else
                             [(y_.dtype, y_.shape) for y_ in y])

        # NOTE(stes): The model is explicitly passed because the solver can freely modify
        # the original model, e.g. in cebra.models.MultiobjectiveModel
        return solver, model, loader, is_multisession

    def _adapt_model(
        self, X: Union[npt.NDArray, torch.Tensor], *y
    ) -> Tuple[cebra.solver.Solver, cebra.models.Model, cebra.data.Loader,
               bool]:
        """Adapt the loader, model and solver to the new data.

        This method will be called when the parameter ``adapt`` from :py:meth:`cebra.CEBRA.fit` is set to
        ``True`` and the model was already fitted to a different dataset. It re-initializes the
        loader, so that the model is refitted over :py:attr:`CEBRA.max_adapt_iterations` iterations,
        the first layer of the model, while keeping the weights for the other layers and the solver
        so that it considers the new model

        Args:
            X: A 2D data matrix.
            y: An arbitrary amount of continuous indices passed as 2D matrices, and up to one
                discrete index passed as a 1D array. Each index has to match the length of ``X``.

        Returns:
            The solver (first return), model (second return), loader (third return), and a bool indicating if the
                training is performed on multiple sessions (fourth return) initialized for ``X``.

        """

        dataset, is_multisession = self._prepare_data(X, y)

        if is_multisession:
            raise NotImplementedError(
                "The adapt option with a multisession training is not handled. Please use adapt=True for single-trained estimators only."
            )

        # Re-initialize the loader to iterate over max_adapt_iterations
        loader, solver_name = self._prepare_loader(
            dataset,
            max_iterations=self.max_adapt_iterations,
            is_multisession=is_multisession,
        )

        adapt_model = self._prepare_model(dataset, is_multisession)

        # Resize the first layer of the model
        pretrained_dict = self.model_.state_dict()
        pretrained_params = list(pretrained_dict.keys())
        trained_params = pretrained_params[2:]
        untrained_params = pretrained_params[:
                                             2]  # the weight and bias of the 1st layer

        adapted_dict = {
            k: v for k, v in pretrained_dict.items() if k in trained_params
        }  # all layers but first (weight + bias) take the pre-trained parameters
        for k in untrained_params:  # first layer stays the same
            adapted_dict[k] = adapt_model.state_dict()[k]

        adapt_model.load_state_dict(adapted_dict)

        for name, param in adapt_model.named_parameters():
            if name in trained_params:
                param.requires_grad = False

        adapt_model.to(self.device_)

        self._configure_for_all(dataset, adapt_model, is_multisession)

        criterion = self._prepare_criterion()
        criterion.to(self.device_)

        optimizer = torch.optim.Adam(
            list(adapt_model.parameters()) + list(criterion.parameters()),
            lr=self.learning_rate,
            **dict(self.optimizer_kwargs),
        )

        solver = cebra.solver.init(
            solver_name,
            model=adapt_model,
            criterion=criterion,
            optimizer=optimizer,
            tqdm_on=self.verbose,
        )
        solver.to(self.device_)

        return solver, adapt_model, loader, is_multisession

    def _partial_fit(
        self,
        solver: cebra.solver.Solver,
        model: cebra.models.Model,
        loader: cebra.data.Loader,
        is_multisession: bool,
        callback: Callable[[int, cebra.solver.Solver], None] = None,
        callback_frequency: int = None,
    ) -> "CEBRA":
        """Fit the adapted estimator to the given dataset and given solver, model and loader.

        Args:
            solver: The solver to use to training the estimator.
            model: The model to use to train the estimator.
            loader: The loader to use to train the estimator
            callback: If a function is passed here with signature ``callback(num_steps, solver)``,
                the function will be regularly called at the specified ``callback_frequency``.
            callback_frequency: Specify the number of iterations that need to pass before triggering
                the specified ``callback``.

        Returns:
            ``self``, to allow chaining of operations.

        """
        if callback_frequency is not None:
            if callback is None:
                raise ValueError(
                    "callback_frequency requires to specify a callback.")

        model.train()

        solver.fit(
            loader,
            valid_loader=None,
            save_frequency=callback_frequency,
            valid_frequency=None,
            decode=False,
            logdir=None,
            save_hook=callback,
        )

        # Save variables of interest as semi-private attributes
        self.model_ = model
        self.n_features_ = ([
            loader.dataset.get_input_dimension(session_id)
            for session_id in range(loader.dataset.num_sessions)
        ] if is_multisession else loader.dataset.input_dimension)
        self.solver_ = solver
        self.n_features_in_ = ([model[n].num_input for n in range(len(model))]
                               if is_multisession else model.num_input)
        self.num_sessions_ = loader.dataset.num_sessions if is_multisession else None

        return self

    def partial_fit(
        self,
        X: Union[npt.NDArray, torch.Tensor],
        *y,
        callback: Callable[[int, cebra.solver.Solver], None] = None,
        callback_frequency: int = None,
    ) -> "CEBRA":
        """Partially fit the estimator to the given dataset.

        It is useful when the whole dataset is too big to fit in memory at once.

        Note:
            The method allows to perform incremental learning from batch instance. Using :py:meth:`partial_fit`
            on a partially fitted model will iteratively continue training, over the partially fitted parameters.
            To reset the parameters at each new fitting, :py:meth:`fit` must be used.

        Args:
            X: A 2D data matrix.
            y: An arbitrary amount of continuous indices passed as 2D matrices, and up to one
                discrete index passed as a 1D array. Each index has to match the length of ``X``.
            callback: If a function is passed here with signature ``callback(num_steps, solver)``,
                the function will be regularly called at the specified ``callback_frequency``.
            callback_frequency: Specify the number of iterations that need to pass before triggering
                the specified ``callback``.

        Returns:
            ``self``, to allow chaining of operations.

        Example:

            >>> import cebra
            >>> import numpy as np
            >>> dataset =  np.random.uniform(0, 1, (1000, 30))
            >>> cebra_model = cebra.CEBRA(max_iterations=10)
            >>> cebra_model.partial_fit(dataset)
            CEBRA(max_iterations=10)

        """
        if not hasattr(self, "state_") or self.state_ is None:
            self.state_ = self._prepare_fit(X, *y)
        self._partial_fit(*self.state_,
                          callback=callback,
                          callback_frequency=callback_frequency)
        return self

    def _adapt_fit(
        self,
        X: Union[npt.NDArray, torch.Tensor],
        *y,
        callback: Callable[[int, cebra.solver.Solver], None] = None,
        callback_frequency: int = None,
    ) -> "CEBRA":
        """Fit the adapted estimator to the given dataset.

        Args:
            X: A 2D data matrix.
            y: An arbitrary amount of continuous indices passed as 2D matrices, and up to one
                discrete index passed as a 1D array. Each index has to match the length of ``X``.
            callback: If a function is passed here with signature ``callback(num_steps, solver)``,
                the function will be regularly called at the specified ``callback_frequency``.
            callback_frequency: Specify the number of iterations that need to pass before triggering
                the specified ``callback``.

        Returns:
            ``self``, to allow chaining of operations.

        """
        self.state_ = self._adapt_model(X, *y)
        self._partial_fit(*self.state_,
                          callback=callback,
                          callback_frequency=callback_frequency)
        return self

    def fit(
        self,
        X: Union[List[Iterable], Iterable],
        *y,
        adapt: bool = False,
        callback: Callable[[int, cebra.solver.Solver], None] = None,
        callback_frequency: int = None,
    ) -> "CEBRA":
        """Fit the estimator to the given dataset, either by initializing a new model or
        by adapting the existing trained model.

        Note:
            Re-fitting a fitted model with :py:meth:`fit` will reset the parameters and number of iterations.
            To continue fitting from the previous fit, :py:meth:`partial_fit` must be used.

        Tip:
            We recommend saving the model, using :py:meth:`cebra.CEBRA.save`, before adapting it to a different
            dataset (setting ``adapt=True``) as the adapted model will replace the previous model in ``cebra_model.state_dict_``.

        Args:
            X: A 2D data matrix.
            y: An arbitrary amount of continuous indices passed as 2D matrices, and up to one
                discrete index passed as a 1D array. Each index has to match the length of ``X``.
            adapt: If True, the estimator will be adapted to the given data. This parameter is of
                use only once the estimator has been fitted at least once (i.e., :py:meth:`cebra.CEBRA.fit`
                has been called already). Note that it can be used on a fitted model that was saved
                and reloaded, using :py:meth:`cebra.CEBRA.save` and :py:meth:`cebra.CEBRA.load`. To adapt the
                model, the first layer of the model is reset so that it corresponds to the new features dimension.
                The parameters for all other layers are fixed and the first reinitialized layer is re-trained for
                :py:attr:`cebra.CEBRA.max_adapt_iterations`.
            callback: If a function is passed here with signature ``callback(num_steps, solver)``,
                the function will be regularly called at the specified ``callback_frequency``.
            callback_frequency: Specify the number of iterations that need to pass before triggering
                the specified ``callback``,

        Returns:
            ``self``, to allow chaining of operations.

        Example:

            >>> import cebra
            >>> import numpy as np
            >>> dataset =  np.random.uniform(0, 1, (1000, 20))
            >>> dataset2 =  np.random.uniform(0, 1, (1000, 40))
            >>> cebra_model = cebra.CEBRA(max_iterations=10)
            >>> cebra_model.fit(dataset)
            CEBRA(max_iterations=10)
            >>> cebra_model.save('/tmp/foo.pt')
            >>> cebra_model.fit(dataset2, adapt=True)
            CEBRA(max_iterations=10)
        """
        if adapt and sklearn_utils.check_fitted(self):
            self._adapt_fit(X,
                            *y,
                            callback=callback,
                            callback_frequency=callback_frequency)
        else:
            self.partial_fit(X,
                             *y,
                             callback=callback,
                             callback_frequency=callback_frequency)
            del self.state_

        return self

    def transform(self,
                  X: Union[npt.NDArray, torch.Tensor],
                  session_id: Optional[int] = None) -> npt.NDArray:
        """Transform an input sequence and return the embedding.

        Args:
            X: A numpy array or torch tensor of size ``time x dimension``.
            session_id: The session ID, an :py:class:`int` between 0 and :py:attr:`num_sessions` for
                multisession, set to ``None`` for single session.

        Returns:
            A :py:func:`numpy.array` of size ``time x output_dimension``.

        Example:

            >>> import cebra
            >>> import numpy as np
            >>> dataset =  np.random.uniform(0, 1, (1000, 30))
            >>> cebra_model = cebra.CEBRA(max_iterations=10)
            >>> cebra_model.fit(dataset)
            CEBRA(max_iterations=10)
            >>> embedding = cebra_model.transform(dataset)

        """

        sklearn_utils_validation.check_is_fitted(self, "n_features_")
        model, offset = self._select_model(X, session_id)

        # Input validation
        X = sklearn_utils.check_input_array(X, min_samples=len(self.offset_))
        input_dtype = X.dtype

        with torch.no_grad():
            model.eval()

            if self.pad_before_transform:
                X = np.pad(X, ((offset.left, offset.right - 1), (0, 0)),
                           mode="edge")
            X = torch.from_numpy(X).float().to(self.device_)

            if isinstance(model, cebra.models.ConvolutionalModelMixin):
                # Fully convolutional evaluation, switch (T, C) -> (1, C, T)
                X = X.transpose(1, 0).unsqueeze(0)
                output = model(X).cpu().numpy().squeeze(0).transpose(1, 0)
            else:
                # Standard evaluation, (T, C, dt)
                output = model(X).cpu().numpy()

        if input_dtype == "float64":
            return output.astype(input_dtype)

        return output

    def fit_transform(
        self,
        X: Union[npt.NDArray, torch.Tensor],
        *y,
        adapt: bool = False,
        callback: Callable[[int, cebra.solver.Solver], None] = None,
        callback_frequency: int = None,
    ) -> npt.NDArray:
        """Composition of :py:meth:`fit` and :py:meth:`transform`.

        Args:
            X: A 2D data matrix.
            y: An arbitrary amount of continuous indices passed as 2D matrices, and up to one
                discrete index passed as a 1D array. Each index has to match the length of ``X``.
            adapt: If True, the estimator will be adapted to the given data. This parameter is of
                use only once the estimator has been fitted at least once (i.e., :py:meth:`cebra.CEBRA.fit`
                has been called already). Note that it can be used on a fitted model that was saved
                and reloaded, using :py:meth:`cebra.CEBRA.save` and :py:meth:`cebra.CEBRA.load`.
            callback: If a function is passed here with signature ``callback(num_steps, solver)``,
                the function will be regularly called at the specified ``callback_frequency``.
            callback_frequency: Specify the number of iterations that need to pass before triggering
                the specified ``callback``,

        Returns:
            A :py:func:`numpy.array` of size ``time x output_dimension``.

        Example:

            >>> import cebra
            >>> import numpy as np
            >>> dataset =  np.random.uniform(0, 1, (1000, 30))
            >>> cebra_model = cebra.CEBRA(max_iterations=10)
            >>> embedding = cebra_model.fit_transform(dataset)

        """
        self.fit(X,
                 *y,
                 adapt=adapt,
                 callback=callback,
                 callback_frequency=callback_frequency)
        return self.transform(X)

    def _more_tags(self):
        # NOTE(stes): This tag is needed as seeding is not fully implemented in the
        # current version of CEBRA.
        return {"non_deterministic": True}

    def _get_state(self):
        cebra_dict = self.__dict__
        state = {
            'label_types_': cebra_dict['label_types_'],
            'device_': cebra_dict['device_'],
            'n_features_': cebra_dict['n_features_'],
            'n_features_in_': cebra_dict['n_features_in_'],
            'num_sessions_': cebra_dict['num_sessions_'],
            'offset_': cebra_dict['offset_'],
            'solver_name_': cebra_dict['solver_name_'],
        }
        return state

    def save(self, filename: str, backend: str = "sklearn"):
        """Save the model to disk.

        Args:
            filename: The path to the file in which to save the trained model.
            backend: A string identifying the used backend. Default is "sklearn".

        Returns:
            The saved model checkpoint.

        Note:
            Experimental functionality. Do not expect the save/load functionalities to be
            backward compatible yet between CEBRA versions!

            File Format:
                The saved model checkpoint file format depends on the specified backend.

                "sklearn" backend (default):
                    The model is saved in a PyTorch-compatible format using `torch.save`. The saved checkpoint
                    is a dictionary containing the following elements:
                        - 'args': A dictionary of parameters used to initialize the CEBRA model.
                        - 'state': The state of the CEBRA model, which includes various internal attributes.
                        - 'state_dict': The state dictionary of the underlying solver used by CEBRA.
                        - 'metadata': Additional metadata about the saved model, including the backend used and the version of CEBRA PyTorch, NumPy and scikit-learn.

                "torch" backend:
                    The model is directly saved using `torch.save` with no additional information. The saved
                    file contains the entire CEBRA model state.


        Example:

            >>> import cebra
            >>> import numpy as np
            >>> dataset =  np.random.uniform(0, 1, (1000, 30))
            >>> cebra_model = cebra.CEBRA(max_iterations=10)
            >>> cebra_model.fit(dataset)
            CEBRA(max_iterations=10)
            >>> cebra_model.save('/tmp/foo.pt')

        """
        if sklearn_utils.check_fitted(self):
            if backend == "torch":
                checkpoint = torch.save(self, filename)

            elif backend == "sklearn":
                checkpoint = torch.save(
                    {
                        'args': self.get_params(),
                        'state': self._get_state(),
                        'state_dict': self.solver_.state_dict(),
                        'metadata': {
                            'backend':
                                backend,
                            'cebra_version':
                                cebra.__version__,
                            'torch_version':
                                torch.__version__,
                            'numpy_version':
                                np.__version__,
                            'sklearn_version':
                                pkg_resources.get_distribution("scikit-learn"
                                                              ).version
                        }
                    }, filename)
            else:
                raise NotImplementedError(f"Unsupported backend: {backend}")
        else:
            raise ValueError("CEBRA object is not fitted. "
                             "Saving a non-fitted model is not supported.")
        return checkpoint

    @classmethod
    def load(cls,
             filename: str,
             backend: Literal = "auto",
             **kwargs) -> "CEBRA":
        """Load a model from disk.

        Args:
            filename: The path to the file in which to save the trained model.
            backend: A string identifying the used backend.
            kwargs: Optional keyword arguments passed directly to the loader.

        Return:
            The model to load.

        Note:
            Experimental functionality. Do not expect the save/load functionalities to be
            backward compatible yet between CEBRA versions!

            For information about the file format we refer to :py:meth:`CEBRA.save`.

        Example:

            >>> import cebra
            >>> import numpy as np
            >>> dataset =  np.random.uniform(0, 1, (1000, 20))
            >>> loaded_model = cebra.CEBRA.load('/tmp/foo.pt')
            >>> embedding = loaded_model.transform(dataset)

        """
<<<<<<< HEAD
        supported_backends = ["auto", "sklearn", "torch"]
        if backend not in supported_backends:
            raise NotImplementedError(
                f"Unsupported backend: '{backend}'. Supported backends are: {', '.join(supported_backends)}"
            )

        checkpoint = torch.load(filename, **kwargs)

        if backend == "auto":
            backend = "sklearn" if isinstance(checkpoint, dict) else "torch"

        if isinstance(checkpoint, dict) and backend == "torch":
            raise RuntimeError(
                f"Cannot use 'torch' backend with a dictionary-based checkpoint. "
                f"Please try a different backend.")
        if not isinstance(checkpoint, dict) and backend == "sklearn":
            raise RuntimeError(f"Cannot use 'sklearn' backend. "
                               f"Please try a different backend.")

        if backend == "sklearn":
            cebra_ = _load_cebra_with_sklearn_backend(checkpoint)
        else:
            cebra_ = _check_type_checkpoint(checkpoint)

        return cebra_
=======
        if backend != "torch":
            raise NotImplementedError(f"Unsupported backend: {backend}")
        model = torch.load(filename, **kwargs)
        if not isinstance(model, cls):
            raise RuntimeError("Model loaded from file is not compatible with "
                               "the current CEBRA version.")
        return model

    def to(self, device: Union[str, torch.device]):
        """Moves the cebra model to the specified device.

        Args:
            device: The device to move the cebra model to. This can be a string representing
                    the device ('cpu','cuda', cuda:device_id, or 'mps') or a torch.device object.

        Returns:
            The cebra model instance.

        Example:

            >>> import cebra
            >>> import numpy as np
            >>> dataset =  np.random.uniform(0, 1, (1000, 30))
            >>> cebra_model = cebra.CEBRA(max_iterations=10, device = "cuda_if_available")
            >>> cebra_model.fit(dataset)
            CEBRA(max_iterations=10)
            >>> cebra_model = cebra_model.to("cpu")
        """

        if not isinstance(device, (str, torch.device)):
            raise TypeError(
                "The 'device' parameter must be a string or torch.device object."
            )

        if (not device == 'cpu') and (not device.startswith('cuda')) and (
                not device == 'mps'):
            raise ValueError(
                "The 'device' parameter must be a valid device string or device object."
            )

        if isinstance(device, str):
            device = torch.device(device)

        if (not device.type == 'cpu') and (
                not device.type.startswith('cuda')) and (not device == 'mps'):
            raise ValueError(
                "The 'device' parameter must be a valid device string or device object."
            )

        if hasattr(self, "device_"):
            self.device_ = device

        self.device = device
        self.solver_.model.to(device)

        return self
>>>>>>> 00601fb8
<|MERGE_RESOLUTION|>--- conflicted
+++ resolved
@@ -1396,7 +1396,7 @@
             >>> embedding = loaded_model.transform(dataset)
 
         """
-<<<<<<< HEAD
+        
         supported_backends = ["auto", "sklearn", "torch"]
         if backend not in supported_backends:
             raise NotImplementedError(
@@ -1422,14 +1422,6 @@
             cebra_ = _check_type_checkpoint(checkpoint)
 
         return cebra_
-=======
-        if backend != "torch":
-            raise NotImplementedError(f"Unsupported backend: {backend}")
-        model = torch.load(filename, **kwargs)
-        if not isinstance(model, cls):
-            raise RuntimeError("Model loaded from file is not compatible with "
-                               "the current CEBRA version.")
-        return model
 
     def to(self, device: Union[str, torch.device]):
         """Moves the cebra model to the specified device.
@@ -1478,5 +1470,4 @@
         self.device = device
         self.solver_.model.to(device)
 
-        return self
->>>>>>> 00601fb8
+        return self
#
# CEBRA: Consistent EmBeddings of high-dimensional Recordings using Auxiliary variables
# © Mackenzie W. Mathis & Steffen Schneider (v0.4.0+)
# Source code:
# https://github.com/AdaptiveMotorControlLab/CEBRA
#
# Please see LICENSE.md for the full license document:
# https://github.com/AdaptiveMotorControlLab/CEBRA/blob/main/LICENSE.md
#
# Licensed under the Apache License, Version 2.0 (the "License");
# you may not use this file except in compliance with the License.
# You may obtain a copy of the License at
#
# http://www.apache.org/licenses/LICENSE-2.0
#
# Unless required by applicable law or agreed to in writing, software
# distributed under the License is distributed on an "AS IS" BASIS,
# WITHOUT WARRANTIES OR CONDITIONS OF ANY KIND, either express or implied.
# See the License for the specific language governing permissions and
# limitations under the License.
#
"""This package contains abstract base classes for different solvers.

Solvers are used to package models, criterions and optimizers and implement training
loops. When subclassing abstract solvers, in the simplest case only the
:py:meth:`Solver._inference` needs to be overridden.

For more complex use cases, the :py:meth:`Solver.step` and
:py:meth:`Solver.fit` method can be overridden to
implement larger changes to the training loop.
"""

import abc
import os
import warnings
<<<<<<< HEAD
from typing import Callable, Dict, List, Literal, Optional, Tuple, Union
=======
from typing import Callable, Dict, List, Literal, Optional
>>>>>>> 92c8b1f2

import literate_dataclasses as dataclasses
import numpy.typing as npt
import numpy as np
import numpy.typing as npt
import torch
import torch.nn.functional as F
from torch.utils.data import DataLoader
from torch.utils.data import Dataset

import cebra
import cebra.data
import cebra.io
import cebra.models
from cebra.solver.util import Meter
from cebra.solver.util import ProgressBar


def _check_indices(batch_start_idx: int, batch_end_idx: int,
                   offset: cebra.data.Offset, num_samples: int):
    """Check that indexes in a batch are in a correct range.

    First and last index must be positive integers, smaller than the total length of inputs
    in the dataset, the first index must be smaller than the last and the batch size cannot
    be smaller than the offset of the model.

    Args:
        batch_start_idx: Index of the first sample in the batch.
        batch_end_idx: Index of the first sample in the batch.
        offset: Model offset.
        num_samples: Total number of samples in the input.
    """

    if batch_start_idx < 0 or batch_end_idx < 0:
        raise ValueError(
            f"batch_start_idx ({batch_start_idx}) and batch_end_idx ({batch_end_idx}) must be positive integers."
        )
    if batch_start_idx > batch_end_idx:
        raise ValueError(
            f"batch_start_idx ({batch_start_idx}) cannot be greater than batch_end_idx ({batch_end_idx})."
        )
    if batch_end_idx > num_samples:
        raise ValueError(
            f"batch_end_idx ({batch_end_idx}) cannot exceed the length of inputs ({num_samples})."
        )

    batch_size_length = batch_end_idx - batch_start_idx
    if batch_size_length <= len(offset):
        raise ValueError(
            f"The batch has length {batch_size_length} which "
            f"is smaller or equal than the required offset length {len(offset)}."
            f"Either choose a model with smaller offset or the batch should contain more samples."
        )


def _add_batched_zero_padding(batched_data: torch.Tensor,
                              offset: cebra.data.Offset, batch_start_idx: int,
                              batch_end_idx: int,
                              num_samples: int) -> torch.Tensor:
    """Add zero padding to the input data before inference.

    Args:
        batched_data: Data to apply the inference on.
        offset: Offset of the model to consider when padding.
        batch_start_idx: Index of the first sample in the batch.
        batch_end_idx: Index of the first sample in the batch.
        num_samples (int): Total number of samples in the data.

    Returns:
        The padded batch.
    """
    reversed_dims = torch.arange(batched_data.ndim - 1, -1, -1)

    if batch_start_idx == 0:  # First batch
        batched_data = F.pad(batched_data.permute(*reversed_dims),
                             (offset.left, 0),
                             'replicate').permute(*reversed_dims)
    elif batch_end_idx == num_samples:  # Last batch
        batched_data = F.pad(batched_data.permute(*reversed_dims),
                             (0, offset.right - 1),
                             'replicate').permute(*reversed_dims)

    return batched_data


def _get_batch(inputs: torch.Tensor, offset: Optional[cebra.data.Offset],
               batch_start_idx: int, batch_end_idx: int,
               pad_before_transform: bool) -> torch.Tensor:
    """Get a batch of samples between the `batch_start_idx` and `batch_end_idx`.

    Args:
        inputs: Input data.
        offset: Model offset.
        batch_start_idx: Index of the first sample in the batch.
        batch_end_idx: Index of the first sample in the batch.
        pad_before_transform: If True zero-pad the batched data.

    Returns:
        The batch.
    """
    if offset is None:
        raise ValueError("offset cannot be null.")

    if batch_start_idx == 0:  # First batch
        indices = batch_start_idx, (batch_end_idx + offset.right - 1)
    elif batch_end_idx == len(inputs):  # Last batch
        indices = (batch_start_idx - offset.left), batch_end_idx
    else:
        indices = batch_start_idx - offset.left, batch_end_idx + offset.right - 1

    _check_indices(indices[0], indices[1], offset, len(inputs))
    batched_data = inputs[slice(*indices)]

    if pad_before_transform:
        batched_data = _add_batched_zero_padding(
            batched_data=batched_data,
            offset=offset,
            batch_start_idx=batch_start_idx,
            batch_end_idx=batch_end_idx,
            num_samples=len(inputs))

    return batched_data


def _inference_transform(model: cebra.models.Model,
                         inputs: torch.Tensor) -> torch.Tensor:
    """Compute the embedding on the inputs using the model provided.

    Args:
        model: Model to use for inference.
        inputs: Data.

    Returns:
        The embedding.
    """
    inputs = inputs.float().to(next(model.parameters()).device)

    if isinstance(model, cebra.models.ConvolutionalModelMixin):
        # Fully convolutional evaluation, switch (T, C) -> (1, C, T)
        inputs = inputs.transpose(1, 0).unsqueeze(0)
        output = model(inputs).squeeze(0).transpose(1, 0)
    else:
        output = model(inputs)
    return output


def _transform(
    model: cebra.models.Model,
    inputs: torch.Tensor,
    pad_before_transform: bool,
    offset: cebra.data.datatypes.Offset,
) -> torch.Tensor:
    """Compute the embedding.

    Args:
        model: The model to use for inference.
        inputs: Input data.
        pad_before_transform: If True, the input data is zero padded before inference.
        offset: Model offset.

    Returns:
        torch.Tensor: The (potentially) padded data.

    Raises:
        ValueError: If add_padding is True and offset is not provided.
    """
    if pad_before_transform:
        inputs = F.pad(inputs.T, (offset.left, offset.right - 1), 'replicate').T
    output = _inference_transform(model, inputs)
    return output


def _batched_transform(model: cebra.models.Model, inputs: torch.Tensor,
                       batch_size: int, pad_before_transform: bool,
                       offset: cebra.data.datatypes.Offset) -> torch.Tensor:
    """Compute the embedding on batched inputs.

    Args:
        model: The model to use for inference.
        inputs: Input data.
        batch_size: Integer corresponding to the batch size.
        pad_before_transform: If True, the input data is zero padded before inference.
        offset: Model offset.

    Returns:
        The embedding.
    """

    class IndexDataset(Dataset):

        def __init__(self, inputs):
            self.inputs = inputs

        def __len__(self):
            return len(self.inputs)

        def __getitem__(self, idx):
            return idx

    index_dataset = IndexDataset(inputs)
    index_dataloader = DataLoader(index_dataset, batch_size=batch_size)

    output = []
    for batch_idx, index_batch in enumerate(index_dataloader):
        # NOTE(celia): This is to prevent that adding the offset to the
        # penultimate batch for larger offset make the batch_end_idx larger
        # than the input length, while we also don't want to drop the last
        # samples that do not fit in a complete batch.
        if batch_idx == (len(index_dataloader) - 2):
            # penultimate batch, last complete batch
            last_batch = index_batch
            continue
        if batch_idx == (len(index_dataloader) - 1):
            # last batch, incomplete
            index_batch = torch.cat((last_batch, index_batch), dim=0)

        batch_start_idx, batch_end_idx = index_batch[0], index_batch[-1] + 1
        batched_data = _get_batch(inputs=inputs,
                                  offset=offset,
                                  batch_start_idx=batch_start_idx,
                                  batch_end_idx=batch_end_idx,
                                  pad_before_transform=pad_before_transform)

        output_batch = _inference_transform(model, batched_data)
        output.append(output_batch)

    output = torch.cat(output)
    return output


@dataclasses.dataclass
class Solver(abc.ABC, cebra.io.HasDevice):
    """Solver base class.

    A solver contains helper methods for bundling a model, criterion and optimizer.

    Attributes:
        model: The encoder for transforming reference, positive and negative samples.
        criterion: The criterion computed from the similarities between positive pairs
            and negative pairs. The criterion can have trainable parameters on its own.
        optimizer: A PyTorch optimizer for updating model and criterion parameters.
        history: Deprecated since 0.0.2. Use :py:attr:`log`.
        decode_history: Deprecated since 0.0.2. Use a hook during training for validation and
            decoding. See the arguments of :py:meth:`fit`.
        log: The logs recorded during training, typically contains the ``total`` loss as well
            as the logs for positive (``pos``) and negative (``neg``) pairs. For the standard
            criterions in CEBRA, also contains the value of the ``temperature``.
        tqdm_on: Use ``tqdm`` for showing a progress bar during training.
    """

    model: torch.nn.Module
    criterion: torch.nn.Module
    optimizer: torch.optim.Optimizer
    history: List = dataclasses.field(default_factory=list)
    decode_history: List = dataclasses.field(default_factory=list)
    log: Dict = dataclasses.field(default_factory=lambda: ({
        "pos": [],
        "neg": [],
        "total": [],
        "temperature": []
    }))
    tqdm_on: bool = True

    def __post_init__(self):
        cebra.io.HasDevice.__init__(self)
        self.best_loss = float("inf")

    def state_dict(self) -> dict:
        """Return a dictionary fully describing the current solver state.

        Returns:
            State dictionary, including the state dictionary of the models and
            optimizer. Also contains the training history and the CEBRA version
            the model was trained with.
        """

        state_dict = {
            "model": self.model.state_dict(),
            "optimizer": self.optimizer.state_dict(),
            "loss": torch.tensor(self.history),
            "decode": self.decode_history,
            "criterion": self.criterion.state_dict(),
            "version": cebra.__version__,
            "log": self.log,
        }

        if hasattr(self, "n_features"):
            state_dict["n_features"] = self.n_features
        if hasattr(self, "num_sessions"):
            state_dict["num_sessions"] = self.num_sessions

        return state_dict

    def load_state_dict(self, state_dict: dict, strict: bool = True):
        """Update the solver state with the given state_dict.

        Args:
            state_dict: Dictionary with parameters for the `model`, `optimizer`,
                and the past loss history for the solver.
            strict: Make sure all states can be loaded. Set to `False` to allow
                to partially load the state for all given keys.
        """

        def _contains(key):
            if key in state_dict:
                return True
            elif strict:
                raise KeyError(
                    f"Key {key} missing in state_dict. Contains: {list(state_dict.keys())}."
                )
            return False

        def _get(key):
            return state_dict.get(key)

        if _contains("model"):
            self.model.load_state_dict(_get("model"))
        if _contains("criterion"):
            self.criterion.load_state_dict(_get("criterion"))
        if _contains("optimizer"):
            self.optimizer.load_state_dict(_get("optimizer"))
        # TODO(stes): This will be deprecated at some point; the "log" attribute
        # holds the same information.
        if _contains("loss"):
            self.history = _get("loss").cpu().numpy().tolist()
        if _contains("decode"):
            self.decode_history = _get("decode")
        if _contains("log"):
            self.log = _get("log")

        # Not defined if the model was saved before being fitted.
        if "n_features" in state_dict:
            self.n_features = _get("n_features")
        if "num_sessions" in state_dict:
            self.num_sessions = _get("num_sessions")

    @property
    def num_parameters(self) -> int:
        """Total number of parameters in the encoder and criterion."""
        return sum(p.numel() for p in self.parameters())

    @abc.abstractmethod
    def parameters(self, session_id: Optional[int] = None):
        raise NotImplementedError

    def _get_loader(self, loader):
        return ProgressBar(
            loader,
            "tqdm" if self.tqdm_on else "off",
        )

    @abc.abstractmethod
    def _set_fitted_params(self, loader: cebra.data.Loader):
        """Set parameters once the solver is fitted.

        Args:
            loader: Loader used to fit the solver.
        """

        raise NotImplementedError

    def fit(
        self,
        loader: cebra.data.Loader,
        valid_loader: cebra.data.Loader = None,
        *,
        save_frequency: int = None,
        valid_frequency: int = None,
        decode: bool = False,
        logdir: str = None,
        save_hook: Callable[[int, "Solver"], None] = None,
    ):
        """Train model for the specified number of steps.

        Args:
            loader: Data loader, which is an iterator over `cebra.data.Batch` instances.
                Each batch contains reference, positive and negative input samples.
            valid_loader: Data loader used for validation of the model.
            save_frequency: If not `None`, the frequency for automatically saving model checkpoints
                to `logdir`.
            valid_frequency: The frequency for running validation on the ``valid_loader`` instance.
            logdir:  The logging directory for writing model checkpoints. The checkpoints
                can be read again using the `solver.load` function, or manually via loading the
                state dict.

        TODO:
            * Refine the API here. Drop the validation entirely, and implement this via a hook?
        """
        self._set_fitted_params(loader)
        self.to(loader.device)

        iterator = self._get_loader(loader)
        self.model.train()
        for num_steps, batch in iterator:
            stats = self.step(batch)
            iterator.set_description(stats)

            if save_frequency is None:
                continue
            save_model = num_steps % save_frequency == 0
            run_validation = (valid_loader
                              is not None) and (num_steps % valid_frequency
                                                == 0)
            if run_validation:
                validation_loss = self.validation(valid_loader)
                if self.best_loss is None or validation_loss < self.best_loss:
                    self.best_loss = validation_loss
                    self.save(logdir, "checkpoint_best.pth")
            if save_model:
                if decode:
                    self.decode_history.append(
                        self.decoding(loader, valid_loader))
                if save_hook is not None:
                    save_hook(num_steps, self)
                if logdir is not None:
                    self.save(logdir, f"checkpoint_{num_steps:#07d}.pth")

    def step(self, batch: cebra.data.Batch) -> dict:
        """Perform a single gradient update.

        Args:
            batch: The input samples

        Returns:
            Dictionary containing training metrics.
        """
        self.optimizer.zero_grad()
        prediction = self._inference(batch)
        loss, align, uniform = self.criterion(prediction.reference,
                                              prediction.positive,
                                              prediction.negative)

        loss.backward()
        self.optimizer.step()
        self.history.append(loss.item())
        stats = dict(
            pos=align.item(),
            neg=uniform.item(),
            total=loss.item(),
            temperature=self.criterion.temperature,
        )
        for key, value in stats.items():
            self.log[key].append(value)
        return stats

    def validation(self,
                   loader: cebra.data.Loader,
                   session_id: Optional[int] = None):
        """Compute score of the model on data.

        Args:
            loader: Data loader, which is an iterator over `cebra.data.Batch` instances.
                Each batch contains reference, positive and negative input samples.
            session_id: The session ID, an :py:class:`int` between 0 and
                the number of sessions -1 for multisession, and set to
                ``None`` for single session.

        Returns:
            Loss averaged over iterations on data batch.
        """
        assert (session_id is None) or (session_id == 0)
        iterator = self._get_loader(loader)
        total_loss = Meter()
        self.model.eval()
        for _, batch in iterator:
            prediction = self._inference(batch)
            loss, _, _ = self.criterion(prediction.reference,
                                        prediction.positive,
                                        prediction.negative)
            total_loss.add(loss.item())
        return total_loss.average

    @torch.no_grad()
    def decoding(self, train_loader, valid_loader):
        """Deprecated since 0.0.2."""
        train_x = self.transform(train_loader.dataset[torch.arange(
            len(train_loader.dataset.neural))])
        train_y = train_loader.dataset.index
        valid_x = self.transform(valid_loader.dataset[torch.arange(
            len(valid_loader.dataset.neural))])
        valid_y = valid_loader.dataset.index
        decode_metric = train_loader.dataset.decode(
            train_x.cpu().numpy(),
            train_y.cpu().numpy(),
            valid_x.cpu().numpy(),
            valid_y.cpu().numpy(),
        )
        return decode_metric

    @abc.abstractmethod
    def _check_is_inputs_valid(self, inputs: torch.Tensor, session_id: int):
        """Check that the inputs can be inferred using the selected model.

        Note: This method checks that the number of neurons in the input is
        similar to the input dimension to the selected model.

        Args:
            inputs: Data to infer using the selected model.
            session_id: The session ID, an :py:class:`int` between 0 and
                the number of sessions -1 for multisession, and set to
                ``None`` for single session.
        """
        raise NotImplementedError

    @abc.abstractmethod
    def _check_is_session_id_valid(self, session_id: Optional[int] = None):
        """Check that the session ID provided is valid for the solver instance.

        Args:
            session_id: The session ID to check.
        """
        raise NotImplementedError

    @abc.abstractmethod
    def _select_model(
        self, inputs: Union[torch.Tensor,
                            List[torch.Tensor]], session_id: Optional[int]
    ) -> Tuple[Union[List[torch.nn.Module], torch.nn.Module],
               cebra.data.datatypes.Offset]:
        """ Select the model based on the input dimension and session ID.

        Args:
            inputs: Data to infer using the selected model.
            session_id: The session ID, an :py:class:`int` between 0 and
                the number of sessions -1 for multisession, and set to
                ``None`` for single session.

        Returns:
            The model (first returns) and the offset of the model (second returns).
        """
        raise NotImplementedError

    @property
    def _check_is_fitted(self):
        #NOTE(celia): instead of hasattr(model, "n_features_"), double check this!
        if not (hasattr(self, "history") and len(self.history) > 0):
            raise ValueError(
                f"This {type(self).__name__} instance is not fitted yet. Call 'fit' with "
                "appropriate arguments before using this estimator.")

    @torch.no_grad()
    def transform(self,
                  inputs: Union[torch.Tensor, List[torch.Tensor], npt.NDArray],
                  pad_before_transform: bool = True,
                  session_id: Optional[int] = None,
                  batch_size: Optional[int] = None) -> torch.Tensor:
        """Compute the embedding.

        This function by default only applies the ``forward`` function
        of the given model, after switching it into eval mode.

        Args:
            inputs: The input signal
            pad_before_transform: If ``False``, no padding is applied to the input sequence.
                and the output sequence will be smaller than the input sequence due to the
                receptive field of the model. If the input sequence is ``n`` steps long,
                and a model with receptive field ``m`` is used, the output sequence would
                only be ``n-m+1`` steps long.
            session_id: The session ID, an :py:class:`int` between 0 and
                the number of sessions -1 for multisession, and set to
                ``None`` for single session.
            batch_size: If not None, batched inference will be applied.

        Returns:
            The output embedding.
        """
        if not self.is_fitted:
            raise ValueError(
                f"This {type(self).__name__} instance is not fitted yet. Call 'fit' with "
                "appropriate arguments before using this estimator.")

        if batch_size is not None and batch_size < 1:
            raise ValueError(
                f"Batch size should be at least 1, got {batch_size}")

        if isinstance(inputs, list):
            raise ValueError(
                "Inputs to transform() should be the data for a single session, but received a list."
            )
        elif not isinstance(inputs, torch.Tensor):
            raise ValueError(
                f"Inputs should be a torch.Tensor, not {type(inputs)}.")
            
        self._check_is_fitted()
        
        model, offset = self._select_model(inputs, session_id)

        if len(offset) < 2 and pad_before_transform:
            pad_before_transform = False

        model.eval()
        if batch_size is not None:
            output = _batched_transform(
                model=model,
                inputs=inputs,
                offset=offset,
                batch_size=batch_size,
                pad_before_transform=pad_before_transform,
            )
        else:
            output = _transform(model=model,
                                inputs=inputs,
                                offset=offset,
                                pad_before_transform=pad_before_transform)

        return output

    @abc.abstractmethod
    def _inference(self, batch: cebra.data.Batch) -> cebra.data.Batch:
        """Given a batch of input examples, return the model outputs.

        TODO: make this a public function?

        Args:
            batch: The input data, not necessarily aligned across the batch
                dimension. This means that ``batch.index`` specifies the map
                between reference/positive samples, if not equal ``None``.

        Returns:
            Processed batch of data. While the input data might not be aligned
            across the sample dimensions, the output data should be aligned and
            ``batch.index`` should be set to ``None``.
        """
        raise NotImplementedError

    def load(self, logdir, filename="checkpoint.pth"):
        """Load the experiment from its checkpoint file.

        Args:
            logdir: Log directory.
            filename (str): Checkpoint name for loading the experiment.
        """

        savepath = os.path.join(logdir, filename)
        if not os.path.exists(savepath):
            print("Did not find a previous experiment. Starting from scratch.")
            return
        checkpoint = torch.load(savepath, map_location=self.device)
        self.load_state_dict(checkpoint, strict=True)

        n_features = self.n_features
        self.n_features = ([
            session_n_features for session_n_features in n_features
        ] if isinstance(n_features, list) else n_features)

    def save(self, logdir, filename="checkpoint_last.pth"):
        """Save the model and optimizer params.

        Args:
            logdir: Logging directory for this model.
            filename: Checkpoint name for saving the experiment.
        """
        if not os.path.exists(os.path.dirname(logdir)):
            os.makedirs(logdir)
        savepath = os.path.join(logdir, filename)
        torch.save(
            self.state_dict(),
            savepath,
        )


@dataclasses.dataclass
class MultiobjectiveSolver(Solver):
    """Train models to satisfy multiple learning objectives.

    This variant of the standard :py:class:`cebra.solver.base.Solver` implements multi-objective
    or "hybrid" training.

    Attributes:
        model: A multi-objective CEBRA model
        optimizer: The optimizer used for training.
        num_behavior_features: The feature dimension for the features dedicated
            to satisfy the behavior contrastive objective. The remainder is used
            for time contrastive learning.
        renormalize_features: If ``True``, normalize the behavior and time
            contrastive features individually before computing similarity scores.
        ignore_deprecation_warning: If ``True``, suppress the deprecation warning.

    Note:
        This solver will be deprecated in a future version. Please use the functionality in
        :py:mod:`cebra.solver.multiobjective` instead, which provides more versatile
        multi-objective training capabilities. Instantiation of this solver will raise a
        deprecation warning.
    """

    num_behavior_features: int = 3
    renormalize_features: bool = False
    output_mode: Literal["overlapping", "separate"] = "overlapping"
    ignore_deprecation_warning: bool = False

    @property
    def num_time_features(self):
        return self.num_total_features - self.num_behavior_features

    @property
    def num_total_features(self):
        return self.model.num_output

    def __post_init__(self):
        super().__post_init__()
        if not self.ignore_deprecation_warning:
            warnings.warn(
                "MultiobjectiveSolver is deprecated since CEBRA 0.6.0 and will be removed in a future version. "
                "Use the new functionality in cebra.solver.multiobjective instead, which is more versatile. "
                "If you see this warning when using the scikit-learn interface, no action is required.",
                DeprecationWarning,
                stacklevel=2)
        self._check_dimensions()
        self.model = cebra.models.MultiobjectiveModel(
            self.model,
            dimensions=(self.num_behavior_features, self.model.num_output),
            renormalize=self.renormalize_features,
            output_mode=self.output_mode,
        )

    def _check_dimensions(self):
        """Check the feature dimensions for behavior/time contrastive learning.

        Raises:
            ValueError: If feature dimensions are larger than the model features,
                or not sufficiently large for renormalization.
        """
        if self.output_mode == "separate":
            if self.num_behavior_features >= self.num_total_features:
                raise ValueError(
                    "For multi-objective training, the number of features for "
                    f"behavior contrastive learning ({self.num_behavior_features}) cannot be as large or larger "
                    f"than the total feature dimension ({self.num_total_features})."
                )
            if self.num_time_features >= self.num_total_features:
                raise ValueError(
                    "For multi-objective training, the number of features for "
                    f"time contrastive learning ({self.num_time_features}) cannot be as large or larger "
                    f"than the total feature dimension ({self.num_total_features})."
                )
        if self.renormalize_features:
            if self.num_behavior_features < 2:
                raise ValueError(
                    "When renormalizing the features, the feature dimension needs "
                    "to be at least 2 for behavior. "
                    "Check the values of 'renormalize_features' and 'num_behavior_features'."
                )
            if self.num_time_features < 2:
                raise ValueError(
                    "When renormalizing the features, the feature dimension needs "
                    "to be at least 2 for behavior. "
                    "Check the values of 'renormalize_features' and 'num_time_features'."
                )

    def step(self, batch: cebra.data.Batch) -> dict:
        """Perform a single gradient update with multiple objectives.

        Args:
            batch: The input samples

        Returns:
            Dictionary containing training metrics.
        """
        self.optimizer.zero_grad()
        prediction_behavior, prediction_time = self._inference(batch)

        behavior_loss, behavior_align, behavior_uniform = self.criterion(
            prediction_behavior.reference,
            prediction_behavior.positive,
            prediction_behavior.negative,
        )

        time_loss, time_align, time_uniform = self.criterion(
            prediction_time.reference,
            prediction_time.positive,
            prediction_time.negative,
        )

        loss = behavior_loss + time_loss
        loss.backward()
        self.optimizer.step()
        self.history.append(loss.item())
        return dict(
            behavior_pos=behavior_align.item(),
            behavior_neg=behavior_uniform.item(),
            behavior_total=behavior_loss.item(),
            time_pos=time_align.item(),
            time_neg=time_uniform.item(),
            time_total=time_loss.item(),
        )<|MERGE_RESOLUTION|>--- conflicted
+++ resolved
@@ -33,15 +33,9 @@
 import abc
 import os
 import warnings
-<<<<<<< HEAD
 from typing import Callable, Dict, List, Literal, Optional, Tuple, Union
-=======
-from typing import Callable, Dict, List, Literal, Optional
->>>>>>> 92c8b1f2
 
 import literate_dataclasses as dataclasses
-import numpy.typing as npt
-import numpy as np
 import numpy.typing as npt
 import torch
 import torch.nn.functional as F
@@ -620,9 +614,9 @@
         elif not isinstance(inputs, torch.Tensor):
             raise ValueError(
                 f"Inputs should be a torch.Tensor, not {type(inputs)}.")
-            
+
         self._check_is_fitted()
-        
+
         model, offset = self._select_model(inputs, session_id)
 
         if len(offset) < 2 and pad_before_transform:

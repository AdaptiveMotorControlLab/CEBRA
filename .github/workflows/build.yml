--- conflicted
+++ resolved
@@ -11,11 +11,7 @@
 
 jobs:
   build:
-<<<<<<< HEAD
-    timeout-minutes: 10
-=======
     timeout-minutes: 30
->>>>>>> ae3ef2ac
     strategy:
       fail-fast: true
       matrix:

--- conflicted
+++ resolved
@@ -128,11 +128,7 @@
 autodoc_member_order = "bysource"
 autodoc_mock_imports = [
     "torch", "nlb_tools", "tqdm", "h5py", "pandas", "matplotlib", "plotly",
-<<<<<<< HEAD
-    "cvxpy", "captum"
-=======
-    "joblib", "scikit-learn", "scipy", "requests", "sklearn"
->>>>>>> f2dd965a
+    "cvxpy", "captum", "joblib", "scikit-learn", "scipy", "requests", "sklearn"
 ]
 # autodoc_typehints = "none"
 

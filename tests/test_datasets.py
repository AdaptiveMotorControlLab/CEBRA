--- conflicted
+++ resolved
@@ -68,13 +68,9 @@
 
 @pytest.mark.requires_dataset
 def test_hippocampus():
-<<<<<<< HEAD
-
-=======
->>>>>>> e652b9a9
+
     pytest.skip("Outdated")
 
-    from cebra.datasets import hippocampus  # noqa: F401
     dataset = cebra.datasets.init("rat-hippocampus-single")
     loader = cebra.data.ContinuousDataLoader(
         dataset=dataset,
@@ -103,10 +99,6 @@
 
 @pytest.mark.requires_dataset
 def test_monkey():
-<<<<<<< HEAD
-=======
-    from cebra.datasets import monkey_reaching  # noqa: F401
->>>>>>> e652b9a9
 
     dataset = cebra.datasets.init(
         "area2-bump-pos-active-passive",
@@ -118,10 +110,6 @@
 
 @pytest.mark.requires_dataset
 def test_allen():
-<<<<<<< HEAD
-=======
-    from cebra.datasets import allen  # noqa: F401
->>>>>>> e652b9a9
 
     pytest.skip("Test takes too long")
 

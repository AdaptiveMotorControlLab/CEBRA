#
# CEBRA: Consistent EmBeddings of high-dimensional Recordings using Auxiliary variables
# © Mackenzie W. Mathis & Steffen Schneider (v0.4.0+)
# Source code:
# https://github.com/AdaptiveMotorControlLab/CEBRA
#
# Please see LICENSE.md for the full license document:
# https://github.com/AdaptiveMotorControlLab/CEBRA/blob/main/LICENSE.md
#
# Licensed under the Apache License, Version 2.0 (the "License");
# you may not use this file except in compliance with the License.
# You may obtain a copy of the License at
#
# http://www.apache.org/licenses/LICENSE-2.0
#
# Unless required by applicable law or agreed to in writing, software
# distributed under the License is distributed on an "AS IS" BASIS,
# WITHOUT WARRANTIES OR CONDITIONS OF ANY KIND, either express or implied.
# See the License for the specific language governing permissions and
# limitations under the License.
#
import copy
import itertools
import tempfile

import numpy as np
import pytest
import torch
from torch import nn

import cebra.data
import cebra.datasets
import cebra.models
import cebra.solver

device = "cpu"

single_session_tests = []
for args in [
    ("demo-discrete", cebra.data.DiscreteDataLoader, "offset10-model"),
    ("demo-discrete", cebra.data.DiscreteDataLoader, "offset1-model"),
    ("demo-discrete", cebra.data.DiscreteDataLoader, "offset1-model"),
    ("demo-discrete", cebra.data.DiscreteDataLoader, "offset10-model"),
    ("demo-continuous", cebra.data.ContinuousDataLoader, "offset10-model"),
    ("demo-continuous", cebra.data.ContinuousDataLoader, "offset1-model"),
    ("demo-mixed", cebra.data.MixedDataLoader, "offset10-model"),
    ("demo-mixed", cebra.data.MixedDataLoader, "offset1-model"),
]:
    single_session_tests.append((*args, cebra.solver.SingleSessionSolver))

single_session_hybrid_tests = []
for args in [("demo-continuous", cebra.data.HybridDataLoader, "offset10-model"),
             ("demo-continuous", cebra.data.HybridDataLoader, "offset1-model")]:
    single_session_hybrid_tests.append(
        (*args, cebra.solver.SingleSessionHybridSolver))

multi_session_tests = []
<<<<<<< HEAD
for args in [
    ("demo-continuous-multisession",
     cebra.data.ContinuousMultiSessionDataLoader, "offset1-model"),
    ("demo-continuous-multisession",
     cebra.data.ContinuousMultiSessionDataLoader, "offset10-model"),
]:
=======
for args in [("demo-continuous-multisession",
              cebra.data.ContinuousMultiSessionDataLoader),
             ("demo-discrete-multisession",
              cebra.data.DiscreteMultiSessionDataLoader)]:
>>>>>>> 9e14790f
    multi_session_tests.append((*args, cebra.solver.MultiSessionSolver))

<<<<<<< HEAD
# multi_session_tests.append((*args, cebra.solver.MultiSessionAuxVariableSolver))

=======
>>>>>>> 9e14790f

def _get_loader(data, loader_initfunc):
    kwargs = dict(num_steps=5, batch_size=32)
    loader = loader_initfunc(data, **kwargs)
    return loader


OUTPUT_DIMENSION = 3


def _make_model(dataset, model_architecture="offset10-model"):
    # TODO flexible input dimension
    # return nn.Sequential(
    #     nn.Conv1d(dataset.input_dimension, 5, kernel_size=10),
    #     nn.Flatten(start_dim=1, end_dim=-1),
    # )
    return cebra.models.init(model_architecture, dataset.input_dimension, 32,
                             OUTPUT_DIMENSION)


# def _make_behavior_model(dataset):
#     # TODO flexible input dimension
#     return nn.Sequential(
#         nn.Conv1d(dataset.input_dimension, 5, kernel_size=10),
#         nn.Flatten(start_dim=1, end_dim=-1),
#     )


def _assert_same_state_dict(first, second):
    assert first.keys() == second.keys()
    for key in first:
        if isinstance(first[key], torch.Tensor):
            assert torch.allclose(first[key], second[key]), key
        elif isinstance(first[key], dict):
            _assert_same_state_dict(first[key], second[key]), key
        else:
            assert first[key] == second[key]


def check_if_fit(model):
    """Check if a model was already fit.

    Args:
        model: The model to check.

    Returns:
        True if the model was already fit.
    """
    return hasattr(model, "n_features_")


def _assert_equal(original_solver, loaded_solver):
    for k in original_solver.model.state_dict():
        assert original_solver.model.state_dict()[k].all(
        ) == loaded_solver.model.state_dict()[k].all()
    assert check_if_fit(loaded_solver) == check_if_fit(original_solver)

    if check_if_fit(loaded_solver):
        _assert_same_state_dict(original_solver.state_dict_,
                                loaded_solver.state_dict_)
        X = np.random.normal(0, 1, (100, 1))

        if loaded_solver.num_sessions is not None:
            assert np.allclose(loaded_solver.transform(X, session_id=0),
                               original_solver.transform(X, session_id=0))
        else:
            assert np.allclose(loaded_solver.transform(X),
                               original_solver.transform(X))


@pytest.mark.parametrize(
    "data_name, loader_initfunc, model_architecture, solver_initfunc",
    single_session_tests)
def test_single_session(data_name, loader_initfunc, model_architecture,
                        solver_initfunc):
    data = cebra.datasets.init(data_name)
    loader = _get_loader(data, loader_initfunc)
    model = _make_model(data, model_architecture)
    data.configure_for(model)
    offset = model.get_offset()
    criterion = cebra.models.InfoNCE()
    optimizer = torch.optim.Adam(model.parameters(), lr=1e-3)

    solver = solver_initfunc(model=model,
                             criterion=criterion,
                             optimizer=optimizer,
                             tqdm_on=False)

    batch = next(iter(loader))
    assert batch.reference.shape[:2] == (32, loader.dataset.input_dimension)
    log = solver.step(batch)
    assert isinstance(log, dict)

    X = loader.dataset.neural
    with pytest.raises(ValueError, match="not.*fitted"):
        solver.transform(X)

    solver.fit(loader)

    assert solver.num_sessions == None
    assert solver.n_features == X.shape[1]

    embedding = solver.transform(X)
    assert isinstance(embedding, torch.Tensor)
    assert embedding.shape == (X.shape[0], OUTPUT_DIMENSION)
    embedding = solver.transform(torch.Tensor(X))
    assert isinstance(embedding, torch.Tensor)
    assert embedding.shape == (X.shape[0], OUTPUT_DIMENSION)
    embedding = solver.transform(X, session_id=0)
    assert isinstance(embedding, torch.Tensor)
    assert embedding.shape == (X.shape[0], OUTPUT_DIMENSION)
    embedding = solver.transform(X, pad_before_transform=False)
    assert isinstance(embedding, torch.Tensor)
    assert embedding.shape == (X.shape[0] - len(offset) + 1, OUTPUT_DIMENSION)

    with pytest.raises(ValueError, match="torch.Tensor"):
        solver.transform(X.numpy())
    with pytest.raises(RuntimeError, match="Invalid.*session_id"):
        embedding = solver.transform(X, session_id=2)

    for param in solver.parameters():
        assert isinstance(param, torch.Tensor)

    fitted_solver = copy.deepcopy(solver)
    with tempfile.TemporaryDirectory() as temp_dir:
        solver.save(temp_dir)
        solver.load(temp_dir)
    _assert_equal(fitted_solver, solver)


@pytest.mark.parametrize(
    "data_name, loader_initfunc, model_architecture, solver_initfunc",
    single_session_tests)
def test_single_session_auxvar(data_name, loader_initfunc, model_architecture,
                               solver_initfunc):
    return  # TODO

    loader = _get_loader(data_name, loader_initfunc)
    model = _make_model(loader.dataset)
    behavior_model = _make_behavior_model(loader.dataset)

    criterion = cebra.models.InfoNCE()
    optimizer = torch.optim.Adam(model.parameters(), lr=1e-3)

    solver = solver_initfunc(
        model=model,
        criterion=criterion,
        optimizer=optimizer,
    )

    batch = next(iter(loader))
    assert batch.reference.shape == (32, loader.dataset.input_dimension, 10)
    log = solver.step(batch)
    assert isinstance(log, dict)

    solver.fit(loader)


@pytest.mark.parametrize(
    "data_name, loader_initfunc, model_architecture, solver_initfunc",
    single_session_hybrid_tests)
def test_single_session_hybrid(data_name, loader_initfunc, model_architecture,
                               solver_initfunc):
    data = cebra.datasets.init(data_name)
    loader = _get_loader(data, loader_initfunc)
    model = _make_model(data, model_architecture)
    data.configure_for(model)
    offset = model.get_offset()
    criterion = cebra.models.InfoNCE()
    optimizer = torch.optim.Adam(model.parameters(), lr=1e-3)
    solver = solver_initfunc(model=model,
                             criterion=criterion,
                             optimizer=optimizer)

    batch = next(iter(loader))
    inference = solver._inference(batch)
    assert len(inference) == 2
    log = solver.step(batch)
    assert isinstance(log, dict)

    X = loader.dataset.neural
    with pytest.raises(ValueError, match="not.*fitted"):
        solver.transform(X)

    solver.fit(loader)

    assert solver.num_sessions == None
    assert solver.n_features == X.shape[1]

    embedding = solver.transform(X)
    assert isinstance(embedding, torch.Tensor)
    assert embedding.shape == (X.shape[0], OUTPUT_DIMENSION)
    embedding = solver.transform(torch.Tensor(X))
    assert isinstance(embedding, torch.Tensor)
    assert embedding.shape == (X.shape[0], OUTPUT_DIMENSION)
    embedding = solver.transform(X, session_id=0)
    assert isinstance(embedding, torch.Tensor)
    assert embedding.shape == (X.shape[0], OUTPUT_DIMENSION)
    embedding = solver.transform(X, pad_before_transform=False)
    assert isinstance(embedding, torch.Tensor)
    assert embedding.shape == (X.shape[0] - len(offset) + 1, OUTPUT_DIMENSION)

    with pytest.raises(ValueError, match="torch.Tensor"):
        solver.transform(X.numpy())
    with pytest.raises(RuntimeError, match="Invalid.*session_id"):
        embedding = solver.transform(X, session_id=2)

    for param in solver.parameters():
        assert isinstance(param, torch.Tensor)

    fitted_solver = copy.deepcopy(solver)
    with tempfile.TemporaryDirectory() as temp_dir:
        solver.save(temp_dir)
        solver.load(temp_dir)
    _assert_equal(fitted_solver, solver)


@pytest.mark.parametrize(
    "data_name, loader_initfunc, model_architecture, solver_initfunc",
    multi_session_tests)
def test_multi_session(data_name, loader_initfunc, model_architecture,
                       solver_initfunc):
    data = cebra.datasets.init(data_name)
    loader = _get_loader(data, loader_initfunc)
    model = nn.ModuleList([
        _make_model(dataset, model_architecture)
        for dataset in data.iter_sessions()
    ])
    data.configure_for(model)
    criterion = cebra.models.InfoNCE()
    optimizer = torch.optim.Adam(model.parameters(), lr=1e-3)

    solver = solver_initfunc(model=model,
                             criterion=criterion,
                             optimizer=optimizer)

    batch = next(iter(loader))
    for session_id, dataset in enumerate(loader.dataset.iter_sessions()):
        assert batch[session_id].reference.shape[:2] == (
            32, dataset.input_dimension)
        assert batch[session_id].index is not None

    log = solver.step(batch)
    assert isinstance(log, dict)

<<<<<<< HEAD
    X = [
        loader.dataset.get_session(i).neural
        for i in range(loader.dataset.num_sessions)
    ]
    with pytest.raises(ValueError, match="not.*fitted"):
        solver.transform(X[0], session_id=0)

    solver.fit(loader)

    assert solver.num_sessions == 3
    assert solver.n_features == [X[i].shape[1] for i in range(len(X))]

    embedding = solver.transform(X[0], session_id=0)
    assert isinstance(embedding, torch.Tensor)
    assert embedding.shape == (X[0].shape[0], OUTPUT_DIMENSION)
    embedding = solver.transform(X[1], session_id=1)
    assert isinstance(embedding, torch.Tensor)
    assert embedding.shape == (X[1].shape[0], OUTPUT_DIMENSION)
    embedding = solver.transform(X[0], session_id=0, pad_before_transform=False)
    assert isinstance(embedding, torch.Tensor)
    assert embedding.shape == (X[0].shape[0] -
                               len(solver.model[0].get_offset()) + 1,
                               OUTPUT_DIMENSION)

    with pytest.raises(ValueError, match="torch.Tensor"):
        embedding = solver.transform(X[0].numpy(), session_id=0)

    with pytest.raises(ValueError, match="shape"):
        embedding = solver.transform(X[1], session_id=0)
    with pytest.raises(ValueError, match="shape"):
        embedding = solver.transform(X[0], session_id=1)

    with pytest.raises(RuntimeError, match="No.*session_id"):
        embedding = solver.transform(X[0])
    with pytest.raises(RuntimeError, match="single.*session"):
        embedding = solver.transform(X)
    with pytest.raises(RuntimeError, match="Invalid.*session_id"):
        embedding = solver.transform(X[0], session_id=5)
    with pytest.raises(RuntimeError, match="Invalid.*session_id"):
        embedding = solver.transform(X[0], session_id=-1)

    for param in solver.parameters(session_id=0):
        assert isinstance(param, torch.Tensor)

    with pytest.raises(RuntimeError, match="No.*session_id"):
        for param in solver.parameters():
            assert isinstance(param, torch.Tensor)

    fitted_solver = copy.deepcopy(solver)
    with tempfile.TemporaryDirectory() as temp_dir:
        solver.save(temp_dir)
        solver.load(temp_dir)
    _assert_equal(fitted_solver, solver)


@pytest.mark.parametrize(
    "inputs, add_padding, offset, start_batch_idx, end_batch_idx, expected_output",
    [
        # Test case 1: No padding
        (torch.tensor([[1, 2], [3, 4], [5, 6]]), False, cebra.data.Offset(
            0, 1), 0, 2, torch.tensor([[1, 2], [3, 4]])),  # first batch
        (torch.tensor([[1, 2], [3, 4], [5, 6]]), False, cebra.data.Offset(
            0, 1), 1, 3, torch.tensor([[3, 4], [5, 6]])),  # last batch
        (torch.tensor(
            [[1, 2], [3, 4], [5, 6], [7, 8]]), False, cebra.data.Offset(
                0, 1), 1, 3, torch.tensor([[3, 4], [5, 6]])),  # middle batch

        # Test case 2: First batch with padding
        (
            torch.tensor([[1, 2, 3], [4, 5, 6], [7, 8, 9]]),
            True,
            cebra.data.Offset(0, 1),
            0,
            2,
            torch.tensor([[1, 2, 3], [4, 5, 6]]),
        ),
        (
            torch.tensor([[1, 2, 3], [4, 5, 6], [7, 8, 9]]),
            True,
            cebra.data.Offset(1, 1),
            0,
            3,
            torch.tensor([[1, 2, 3], [1, 2, 3], [4, 5, 6], [7, 8, 9]]),
        ),

        # Test case 3: Last batch with padding
        (
            torch.tensor([[1, 2, 3], [4, 5, 6], [7, 8, 9]]),
            True,
            cebra.data.Offset(0, 1),
            1,
            3,
            torch.tensor([[4, 5, 6], [7, 8, 9]]),
        ),
        (
            torch.tensor([[1, 2, 3], [4, 5, 6], [7, 8, 9], [10, 11, 12],
                          [13, 14, 15]]),
            True,
            cebra.data.Offset(1, 2),
            1,
            3,
            torch.tensor([[1, 2, 3], [4, 5, 6], [7, 8, 9], [10, 11, 12]]),
        ),

        # Test case 4: Middle batch with padding
        (
            torch.tensor([[1, 2, 3], [4, 5, 6], [7, 8, 9], [10, 11, 12]]),
            True,
            cebra.data.Offset(0, 1),
            1,
            3,
            torch.tensor([[4, 5, 6], [7, 8, 9]]),
        ),
        (
            torch.tensor([[1, 2, 3], [4, 5, 6], [7, 8, 9], [10, 11, 12]]),
            True,
            cebra.data.Offset(1, 1),
            1,
            3,
            torch.tensor([[1, 2, 3], [4, 5, 6], [7, 8, 9]]),
        ),
        (
            torch.tensor([[1, 2, 3], [4, 5, 6], [7, 8, 9], [10, 11, 12],
                          [13, 14, 15]]),
            True,
            cebra.data.Offset(0, 1),
            2,
            4,
            torch.tensor([[7, 8, 9], [10, 11, 12]]),
        ),
        (
            torch.tensor([[1, 2, 3], [4, 5, 6], [7, 8, 9], [10, 11, 12]]),
            True,
            cebra.data.Offset(0, 1),
            0,
            3,
            torch.tensor([[1, 2, 3], [4, 5, 6], [7, 8, 9]]),
        ),

        # Examples that throw an error:

        # Padding without offset (should raise an error)
        (torch.tensor([[1, 2]]), True, None, 0, 2, ValueError),
        # Negative start_batch_idx or end_batch_idx (should raise an error)
        (torch.tensor([[1, 2]]), False, cebra.data.Offset(
            0, 1), -1, 2, ValueError),
        # out of bound indices because offset is too large
        (torch.tensor([[1, 2], [3, 4]]), True, cebra.data.Offset(
            5, 5), 1, 2, ValueError),
        # Batch length is smaller than offset.
        (torch.tensor([[1, 2], [3, 4]]), False, cebra.data.Offset(
            0, 1), 0, 1, ValueError),  # first batch
    ],
)
def test_get_batch(inputs, add_padding, offset, start_batch_idx, end_batch_idx,
                   expected_output):
    if expected_output == ValueError:
        with pytest.raises(ValueError):
            cebra.solver.base._get_batch(inputs, offset, start_batch_idx,
                                         end_batch_idx, add_padding)
    else:
        result = cebra.solver.base._get_batch(inputs, offset, start_batch_idx,
                                              end_batch_idx, add_padding)
        assert torch.equal(result, expected_output)


def create_model(model_name, input_dimension):
    return cebra.models.init(model_name,
                             num_neurons=input_dimension,
                             num_units=128,
                             num_output=OUTPUT_DIMENSION)


single_session_tests_select_model = []
single_session_hybrid_tests_select_model = []
for model_name in ["offset1-model", "offset10-model"]:
    for session_id in [None, 0, 5]:
        for args in [
            ("demo-discrete", model_name, session_id,
             cebra.data.DiscreteDataLoader),
            ("demo-continuous", model_name, session_id,
             cebra.data.ContinuousDataLoader),
            ("demo-mixed", model_name, session_id, cebra.data.MixedDataLoader),
        ]:
            single_session_tests_select_model.append(
                (*args, cebra.solver.SingleSessionSolver))
            single_session_hybrid_tests_select_model.append(
                (*args, cebra.solver.SingleSessionHybridSolver))

multi_session_tests_select_model = []
for model_name in ["offset10-model"]:
    for session_id in [None, 0, 1, 5, 2, 6, 4]:
        for args in [("demo-continuous-multisession", model_name, session_id,
                      cebra.data.ContinuousMultiSessionDataLoader)]:
            multi_session_tests_select_model.append(
                (*args, cebra.solver.MultiSessionSolver))


@pytest.mark.parametrize(
    "data_name, model_name ,session_id, loader_initfunc, solver_initfunc",
    single_session_tests_select_model +
    single_session_hybrid_tests_select_model)
def test_select_model_single_session(data_name, model_name, session_id,
                                     loader_initfunc, solver_initfunc):
    dataset = cebra.datasets.init(data_name)
    model = create_model(model_name, dataset.input_dimension)
    dataset.configure_for(model)
    loader = _get_loader(dataset, loader_initfunc=loader_initfunc)
    offset = model.get_offset()
    solver = solver_initfunc(model=model, criterion=None, optimizer=None)

    with pytest.raises(ValueError):
        solver.n_features = 1000
        solver._select_model(inputs=dataset.neural, session_id=0)

    solver.n_features = dataset.neural.shape[1]
    if session_id is not None and session_id > 0:
        with pytest.raises(RuntimeError):
            solver._select_model(inputs=dataset.neural, session_id=session_id)
    else:
        model_, offset_ = solver._select_model(inputs=dataset.neural,
                                               session_id=session_id)
        assert offset.left == offset_.left and offset.right == offset_.right
        assert model == model_


@pytest.mark.parametrize(
    "data_name, model_name, session_id, loader_initfunc, solver_initfunc",
    multi_session_tests_select_model)
def test_select_model_multi_session(data_name, model_name, session_id,
                                    loader_initfunc, solver_initfunc):
    dataset = cebra.datasets.init(data_name)
    model = nn.ModuleList([
        create_model(model_name, dataset.input_dimension)
        for dataset in dataset.iter_sessions()
    ])
    dataset.configure_for(model)
    loader = _get_loader(dataset, loader_initfunc=loader_initfunc)

    offset = model[0].get_offset()
    solver = solver_initfunc(model=model,
                             criterion=cebra.models.InfoNCE(),
                             optimizer=torch.optim.Adam(model.parameters(),
                                                        lr=1e-3))

    loader_kwargs = dict(num_steps=10, batch_size=32)
    loader = cebra.data.ContinuousMultiSessionDataLoader(
        dataset, **loader_kwargs)
    solver.fit(loader)

    for i, (model, dataset_) in enumerate(zip(model, dataset.iter_sessions())):
        inputs = dataset_.neural

        if session_id is None or session_id >= dataset.num_sessions:
            with pytest.raises(RuntimeError):
                solver._select_model(inputs, session_id=session_id)
        elif i != session_id:
            with pytest.raises(ValueError):
                solver._select_model(inputs, session_id=session_id)
        else:
            model_, offset_ = solver._select_model(inputs,
                                                   session_id=session_id)
            assert offset.left == offset_.left and offset.right == offset_.right
            assert model == model_


#this is a very crucial test. should be checked for different choices of offsets,
# dataset sizes (also edge cases like dataset size 1001 and batch size 1000 -> is the padding properly handled?)
#try to isolate this from the remaining tests, and make it really rigorous with a lot of test cases.

models = [
    "offset1-model",
    "offset10-model",
    "offset40-model-4x-subsample",
    "offset1-model",
    "offset10-model",
]  # there is an issue with "offset4-model-2x-subsample" because it's not a convolutional model.
batch_size_inference = [40_000, 99_990, 99_999]

single_session_tests_transform = []
for padding in [True, False]:
    for model_name in models:
        for batch_size in batch_size_inference:
            for args in [
                ("demo-discrete", model_name, padding, batch_size,
                 cebra.data.DiscreteDataLoader),
                ("demo-continuous", model_name, padding, batch_size,
                 cebra.data.ContinuousDataLoader),
                ("demo-mixed", model_name, padding, batch_size,
                 cebra.data.MixedDataLoader),
            ]:
                single_session_tests_transform.append(
                    (*args, cebra.solver.SingleSessionSolver))

single_session_hybrid_tests_transform = []
for padding in [True, False]:
    for model_name in models:
        for batch_size in batch_size_inference:
            for args in [("demo-continuous", model_name, padding, batch_size,
                          cebra.data.HybridDataLoader)]:
                single_session_hybrid_tests_transform.append(
                    (*args, cebra.solver.SingleSessionHybridSolver))


@pytest.mark.parametrize(
    "data_name, model_name, padding, batch_size_inference, loader_initfunc, solver_initfunc",
    single_session_tests_transform + single_session_hybrid_tests_transform)
def test_batched_transform_single_session(
    data_name,
    model_name,
    padding,
    batch_size_inference,
    loader_initfunc,
    solver_initfunc,
):
    dataset = cebra.datasets.init(data_name)
    model = create_model(model_name, dataset.input_dimension)
    dataset.offset = model.get_offset()
    loader_kwargs = dict(num_steps=10, batch_size=32)
    loader = loader_initfunc(dataset, **loader_kwargs)

    criterion = cebra.models.InfoNCE()
=======
    solver.fit(loader)


@pytest.mark.parametrize("data_name, loader_initfunc, solver_initfunc",
                         multi_session_tests)
def test_multi_session(data_name, loader_initfunc, solver_initfunc):
    loader = _get_loader(data_name, loader_initfunc)
    criterion = cebra.models.InfoNCE()
    model = nn.ModuleList(
        [_make_model(dataset) for dataset in loader.dataset.iter_sessions()])
>>>>>>> 9e14790f
    optimizer = torch.optim.Adam(model.parameters(), lr=1e-3)

    solver = solver_initfunc(model=model,
                             criterion=criterion,
<<<<<<< HEAD
                             optimizer=optimizer)
    solver.fit(loader)

    smallest_batch_length = loader.dataset.neural.shape[0] - batch_size
    offset_ = model.get_offset()
    padding_left = offset_.left if padding else 0

    if smallest_batch_length <= len(offset_):
        with pytest.raises(ValueError):
            solver.transform(inputs=loader.dataset.neural,
                             batch_size=batch_size,
                             pad_before_transform=padding)

    else:
        embedding_batched = solver.transform(inputs=loader.dataset.neural,
                                             batch_size=batch_size,
                                             pad_before_transform=padding)

        embedding = solver.transform(inputs=loader.dataset.neural,
                                     pad_before_transform=padding)

        assert embedding_batched.shape == embedding.shape
        assert np.allclose(embedding_batched, embedding, rtol=1e-02)


multi_session_tests_transform = []
for padding in [True, False]:
    for model_name in models:
        for batch_size in batch_size_inference:
            for args in [
                ("demo-continuous-multisession", model_name, padding,
                 batch_size, cebra.data.ContinuousMultiSessionDataLoader)
            ]:
                multi_session_tests_transform.append(
                    (*args, cebra.solver.MultiSessionSolver))


@pytest.mark.parametrize(
    "data_name, model_name,padding,batch_size_inference,loader_initfunc, solver_initfunc",
    multi_session_tests_transform)
def test_batched_transform_multi_session(data_name, model_name, padding,
                                         batch_size_inference, loader_initfunc,
                                         solver_initfunc):
    dataset = cebra.datasets.init(data_name)
    model = nn.ModuleList([
        create_model(model_name, dataset.input_dimension)
        for dataset in dataset.iter_sessions()
    ])
    dataset.offset = model[0].get_offset()

    n_samples = dataset._datasets[0].neural.shape[0]
    assert all(
        d.neural.shape[0] == n_samples for d in dataset._datasets
    ), "for this set all of the sessions need ot have same number of samples."

    smallest_batch_length = n_samples - batch_size
    offset_ = model[0].get_offset()
    padding_left = offset_.left if padding else 0
    for d in dataset._datasets:
        d.offset = offset_
    loader_kwargs = dict(num_steps=10, batch_size=32)
    loader = loader_initfunc(dataset, **loader_kwargs)

    criterion = cebra.models.InfoNCE()
    optimizer = torch.optim.Adam(model.parameters(), lr=1e-3)

    solver = solver_initfunc(model=model,
                             criterion=criterion,
                             optimizer=optimizer)
    solver.fit(loader)

    # Transform each session with the right model, by providing the corresponding session ID
    for i, inputs in enumerate(dataset.iter_sessions()):

        if smallest_batch_length <= len(offset_):
            with pytest.raises(ValueError):
                solver.transform(inputs=inputs.neural,
                                 batch_size=batch_size,
                                 session_id=i,
                                 pad_before_transform=padding)

        else:
            model_ = model[i]
            embedding = solver.transform(inputs=inputs.neural,
                                         session_id=i,
                                         pad_before_transform=padding)
            embedding_batched = solver.transform(inputs=inputs.neural,
                                                 session_id=i,
                                                 pad_before_transform=padding,
                                                 batch_size=batch_size)

            assert embedding_batched.shape == embedding.shape
            assert np.allclose(embedding_batched, embedding, rtol=1e-02)
=======
                             optimizer=optimizer,
                             tqdm_on=True)

    batch = next(iter(loader))
    for session_id, dataset in enumerate(loader.dataset.iter_sessions()):
        assert batch[session_id].reference.shape == (32,
                                                     dataset.input_dimension,
                                                     10)
        assert batch[session_id].index is not None

    log = solver.step(batch)
    assert isinstance(log, dict)

    solver.fit(loader)
>>>>>>> 9e14790f
<|MERGE_RESOLUTION|>--- conflicted
+++ resolved
@@ -55,26 +55,15 @@
         (*args, cebra.solver.SingleSessionHybridSolver))
 
 multi_session_tests = []
-<<<<<<< HEAD
 for args in [
     ("demo-continuous-multisession",
      cebra.data.ContinuousMultiSessionDataLoader, "offset1-model"),
     ("demo-continuous-multisession",
      cebra.data.ContinuousMultiSessionDataLoader, "offset10-model"),
 ]:
-=======
-for args in [("demo-continuous-multisession",
-              cebra.data.ContinuousMultiSessionDataLoader),
-             ("demo-discrete-multisession",
-              cebra.data.DiscreteMultiSessionDataLoader)]:
->>>>>>> 9e14790f
     multi_session_tests.append((*args, cebra.solver.MultiSessionSolver))
 
-<<<<<<< HEAD
 # multi_session_tests.append((*args, cebra.solver.MultiSessionAuxVariableSolver))
-
-=======
->>>>>>> 9e14790f
 
 def _get_loader(data, loader_initfunc):
     kwargs = dict(num_steps=5, batch_size=32)
@@ -320,7 +309,6 @@
     log = solver.step(batch)
     assert isinstance(log, dict)
 
-<<<<<<< HEAD
     X = [
         loader.dataset.get_session(i).neural
         for i in range(loader.dataset.num_sessions)
@@ -586,18 +574,13 @@
             assert offset.left == offset_.left and offset.right == offset_.right
             assert model == model_
 
-
-#this is a very crucial test. should be checked for different choices of offsets,
-# dataset sizes (also edge cases like dataset size 1001 and batch size 1000 -> is the padding properly handled?)
-#try to isolate this from the remaining tests, and make it really rigorous with a lot of test cases.
-
 models = [
     "offset1-model",
     "offset10-model",
     "offset40-model-4x-subsample",
     "offset1-model",
     "offset10-model",
-]  # there is an issue with "offset4-model-2x-subsample" because it's not a convolutional model.
+]
 batch_size_inference = [40_000, 99_990, 99_999]
 
 single_session_tests_transform = []
@@ -643,23 +626,10 @@
     loader = loader_initfunc(dataset, **loader_kwargs)
 
     criterion = cebra.models.InfoNCE()
-=======
-    solver.fit(loader)
-
-
-@pytest.mark.parametrize("data_name, loader_initfunc, solver_initfunc",
-                         multi_session_tests)
-def test_multi_session(data_name, loader_initfunc, solver_initfunc):
-    loader = _get_loader(data_name, loader_initfunc)
-    criterion = cebra.models.InfoNCE()
-    model = nn.ModuleList(
-        [_make_model(dataset) for dataset in loader.dataset.iter_sessions()])
->>>>>>> 9e14790f
     optimizer = torch.optim.Adam(model.parameters(), lr=1e-3)
 
     solver = solver_initfunc(model=model,
                              criterion=criterion,
-<<<<<<< HEAD
                              optimizer=optimizer)
     solver.fit(loader)
 
@@ -752,20 +722,4 @@
                                                  batch_size=batch_size)
 
             assert embedding_batched.shape == embedding.shape
-            assert np.allclose(embedding_batched, embedding, rtol=1e-02)
-=======
-                             optimizer=optimizer,
-                             tqdm_on=True)
-
-    batch = next(iter(loader))
-    for session_id, dataset in enumerate(loader.dataset.iter_sessions()):
-        assert batch[session_id].reference.shape == (32,
-                                                     dataset.input_dimension,
-                                                     10)
-        assert batch[session_id].index is not None
-
-    log = solver.step(batch)
-    assert isinstance(log, dict)
-
-    solver.fit(loader)
->>>>>>> 9e14790f
+            assert np.allclose(embedding_batched, embedding, rtol=1e-02)